--- conflicted
+++ resolved
@@ -16,46 +16,6 @@
 Axes
 ****
 
-<<<<<<< HEAD
-Note: This describes the next revision of tensor descriptions and axes.
-
-
-
-
-
-A |geon| graph describes a computation. In the graph, *tensor descriptions* describe the tensors that take part in the computation. All Ops that supply tensor values have a tensor description that describes the kind of tensor computed. Generally, the tensor description of an Op is determined from a combination of the arguments and other parameters supplied to the Op. In many cases, |geon| can use the tensor descriptions to automatically insert Ops into the graph to adapt the tensor that would be produced by an Op into the format required by another Op.
-
-Tensor Semantics
-================
-
-The specific semantics of a tensor varies from frontend to frontend, while the actual implementation of a tensor is dependent on the backend. |Geon| provides a generalized view of tensor semantics and implementation that frontends and backends translate as appopriate.
-
-|Geon| treats a tensor semantics as a view of storage. In normal use, the view and the storage are created simultaneously. Additional views of the storage can be created with slicing and reshaping operation. In order to model and manipulate the computation, |geon| tensor descriptions need to model the relation between the view and the storage. A view has a dtype, shape, strides, offset, and storage. Indices, which must be between 0 and the shape, are mapped to storage offsets by adding the offset to the dot product of the index and the strides.
-
-The |geon| model of tensor implementation is similar, except that the views refer to a reference to storage. The reference to storage can be changed by the runtime, to support double buffering device I/O. Transformers can implement setting the reference by updating the buffer pointers when the reference changes.
-
-Low-level Tensor Descriptions
-=============================
-
-Low-level tensor descriptions are close to the tensor implementation. The ``LowBufferDescription`` has a type and size, while the ``LowTensorDescription`` has a type, dimensions, shape, strides, buffer, and offset. The strides of a ``LowTensorDescription`` are in terms of elements since the alignment constraints for types may depend on the backend, and in a heterogeneous environment their may be mixed constraints.
-
-Since semantically distinct tensors may share the same actual storage when the need for their values do not overlap, the representation of device tensors is slightly different. A ``DeviceBufferStorage`` has an element type and a size.  A ``DeviceBufferReference`` has an element type and a minimum size. It can be associated with any ``DeviceBufferStorage`` of the same type thay meets the minimum size constraint. A ``DeviceBufferReference`` is associated with one or more ``LowBufferDescription``s. For each required dim/shape/stride/offset of the ``LowTensorDescription``s associated with the ``LowBufferDescription`` there is a ``DeviceTensor``. The ``DeviceTensor``, ``DeviceBufferReference`` and ``DeviceBufferStorage`` are subclassed by transformers and serve as runtime handles to actual device storage.
-
-Low-level operations only need low-level tensor descriptions, and may have additional constraints on dimensions and strides.
-
-Tensor Descriptions with Positional Axes
-========================================
-
-Positional axes are an extension to the low-level tensor descriptions to simplify the implementation of Ops that work with tensors of arbitrary dimension and layout.
-
-Elementwise positional axes operations match the axes of their arguments and broadcast on non-matching axes, so the result has axes of the union of the axes, optionally extended with the axes parameter. In order to make the result axes predictable, the order of the result axes is the order of the appended axes list from each argument, with duplicates removed from left to right, although the order can be overridden with the axes parameter.
-
-The dot operation is a little more complicated. In mathematics, a tensor is an array of scalar functions of an array. If the functions are all multilinear, the tensor is fully characterized by an array of scalars of dimension the sum of the input and output array dimensions. The space of functions from :math:`H\rightarrow R` is denoted :math:`H^*`. For a mathematical tensor :math:`T:X\rightarrow Y` represented as an array :math:`T`, and a value :math:`x\in X`, :math:`dot(T, x) = y\in Y` applies the tensor to :math:`x`.  The array :math:`T` will have axes associated with :math:`X` and :math:`Y`.  The axes associated with :math:`X` in :math:`T` produces a scalar value for :math:`x\in X`, so these are in the space :math:`X^*`.  In general, :math:`M\times N^*\ne M^* \times N^*`, but the relation does hold if we restrict ourselves to multilinear functions.
-
-We define ``dot`` so that if an axis :math:`M^*` is in the first argument and :math:`M` in the second argument, these are paired for multiplication and reduction, and the result has the remaining axes from the two arguments.  There must be no duplicates among the remaining axes.  Sometimes we have the situation where we have a :math:`M` axis in the first argument that we want to reduce from the right. We do this with an "anti-star" axis, namely :math:`M^{-*}`.
-
-This brings us to the transpose operation. It changes the axis :math:`M^{k*}` to :math:`M^{(1-k)*}` but leaves values the same. Then :math:`dot(x,y)=dot(y^t,x^t)^t`.
-=======
 Introduction
 ------------
 
@@ -259,5 +219,4 @@
 Examples: ::
 
     broadcast((C, H), axes=(C, H, W)) -> (C, H, W)
-    broadcast((C, H), axes=(W, H, C)) -> (W, H, C)
->>>>>>> 918fe038
+    broadcast((C, H), axes=(W, H, C)) -> (W, H, C)