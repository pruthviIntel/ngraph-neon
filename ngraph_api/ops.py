# ******************************************************************************
# Copyright 2018 Intel Corporation
#
# Licensed under the Apache License, Version 2.0 (the "License");
# you may not use this file except in compliance with the License.
# You may obtain a copy of the License at
#
#     http://www.apache.org/licenses/LICENSE-2.0
#
# Unless required by applicable law or agreed to in writing, software
# distributed under the License is distributed on an "AS IS" BASIS,
# WITHOUT WARRANTIES OR CONDITIONS OF ANY KIND, either express or implied.
# See the License for the specific language governing permissions and
# limitations under the License.
# ******************************************************************************

"""Factory functions for all ngraph ops."""

import numpy as np

from pyngraph import Node

from pyngraph.op import Abs, Add, Broadcast, Ceiling, Constant, Convert, Convolution, Divide, Dot,\
    Equal, Exp, Floor, Greater, GreaterEq, Less, LessEq, Log, Maximum, Minimum, Multiply, \
<<<<<<< HEAD
    Negative, Not, NotEqual, Parameter, Reshape, Sqrt, Subtract, Tanh
=======
    Negative, Not, NotEqual, Parameter, Sqrt, Subtract, Sum, Tanh
>>>>>>> c3e07d00

from typing import Iterable, List

from ngraph_api.utils.broadcasting import get_broadcast_axes
from ngraph_api.utils.decorators import nameable_op, binary_op, unary_op
from ngraph_api.utils.input_validation import assert_list_of_ints
from ngraph_api.utils.types import NumericType, NumericData, TensorShape, make_constant_node, \
    as_node, NodeInput
from ngraph_api.utils.types import get_element_type


@nameable_op
def parameter(shape, dtype=np.float32, name=None):
    # type: (TensorShape, NumericType, str) -> Parameter
    """Return an ngraph Parameter object."""
    assert_list_of_ints(shape, 'Parameter shape must be a list of integer values.')
    element_type = get_element_type(dtype)
    return Parameter(element_type, shape)


@nameable_op
def constant(value, dtype=None, name=None):  # type: (NumericData, NumericType, str) -> Constant
    """Return an ngraph Constant object with the specified value."""
    return make_constant_node(value, dtype)


# Unary ops
@unary_op
def absolute(node, name=None):  # type: (NodeInput, str) -> Node
    """Return node which applies f(x) = abs(x) to the input node elementwise."""
    node = as_node(node)
    return Abs(node)


@unary_op
def sqrt(node, name=None):  # type: (NodeInput, str) -> Node
    """Return node which applies square root to the input node elementwise."""
    return Sqrt(node)


@unary_op
def exp(node, name=None):  # type: (NodeInput, str) -> Node
    """Return node which applies exp to the input node elementwise."""
    return Exp(node)


@unary_op
def log(node, name=None):  # type: (NodeInput, str) -> Node
    """Return node which applies natural logarithm to the input node elementwise."""
    return Log(node)


@unary_op
def negative(node, name=None):  # type: (NodeInput, str) -> Node
    """Return node which applies f(x) = -x to the input node elementwise."""
    return Negative(node)


@unary_op
def floor(node, name=None):  # type: (NodeInput, str) -> Node
    """Return node which applies floor to the input node elementwise."""
    return Floor(node)


@unary_op
def ceiling(node, name=None):  # type: (NodeInput, str) -> Node
    """Return node which applies ceiling to the input node elementwise."""
    return Ceiling(node)


@unary_op
def reshape(node, input_order, output_shape, name=None):
    # type: (Node, List[int], List[int], str) -> None
    """Return reshaped node according to provided parameters.

    :param node: The tensor we want to reshape.
    :param input_order: The order in which to iterate over input axes of input tensor.
    :param output_shape: The new shape for input tensor.
    """
    return Reshape(node, input_order, output_shape)


# Binary ops
@binary_op
def divide(left_node, right_node, name=None):  # type: (NodeInput, NodeInput, str) -> Node
    """Return node which applies f(x) = A/B to the input nodes elementwise."""
    return Divide(left_node, right_node)


@binary_op
def multiply(left_node, right_node, name=None):  # type: (NodeInput, NodeInput, str) -> Node
    """Return node which applies f(x) = A*B to the input nodes elementwise."""
    return Multiply(left_node, right_node)


@binary_op
def subtract(left_node, right_node, name=None):  # type: (NodeInput, NodeInput, str) -> Node
    """Return node which applies f(x) = A-B to the input nodes elementwise."""
    return Subtract(left_node, right_node)


@binary_op
def add(left_node, right_node, name=None):  # type: (NodeInput, NodeInput, str) -> Node
    """Return node which applies f(x) = A+B to the input nodes elementwise."""
    return Add(left_node, right_node)


@binary_op
def minimum(left_node, right_node, name=None):  # type: (NodeInput, NodeInput, str) -> Node
    """Return node which applies the minimum operation to input nodes elementwise."""
    return Minimum(left_node, right_node)


@binary_op
def maximum(left_node, right_node, name=None):  # type: (NodeInput, NodeInput, str) -> Node
    """Return node which applies the maximum operation to input nodes elementwise."""
    return Maximum(left_node, right_node)


# Logical ops
@binary_op
def equal(left_node, right_node, name=None):  # type: (NodeInput, NodeInput, str) -> Node
    """Return node which checks if input nodes are equal elementwise."""
    return Equal(left_node, right_node)


@binary_op
def not_equal(left_node, right_node, name=None):  # type: (NodeInput, NodeInput, str) -> Node
    """Return node which checks if input nodes are unequal elementwise."""
    return NotEqual(left_node, right_node)


@binary_op
def greater(left_node, right_node, name=None):  # type: (NodeInput, NodeInput, str) -> Node
    """Return node which checks if left input node is greater than the right node elementwise."""
    return Greater(left_node, right_node)


@binary_op
def greater_eq(left_node, right_node, name=None):  # type: (NodeInput, NodeInput, str) -> Node
    """Return node which checks if left node is greater or equal to the right node elementwise."""
    return GreaterEq(left_node, right_node)


@binary_op
def less(left_node, right_node, name=None):  # type: (NodeInput, NodeInput, str) -> Node
    """Return node which checks if left input node is less than the right node elementwise."""
    return Less(left_node, right_node)


@binary_op
def less_eq(left_node, right_node, name=None):  # type: (NodeInput, NodeInput, str) -> Node
    """Return node which checks if left node is less or equal to the right node elementwise."""
    return LessEq(left_node, right_node)


@unary_op
def logical_not(node, name=None):  # type: (Node, str) -> Node
    """Return node which applies logical negation to the input node elementwise."""
    return Not(node)


# Extend Node class to support binary operators
Node.__add__ = add
Node.__sub__ = subtract
Node.__mul__ = multiply
Node.__div__ = divide
Node.__truediv__ = divide
Node.__radd__ = lambda left, right: add(right, left)
Node.__rsub__ = lambda left, right: subtract(right, left)
Node.__rmul__ = lambda left, right: multiply(right, left)
Node.__rdiv__ = lambda left, right: divide(right, left)
Node.__rtruediv__ = lambda left, right: divide(right, left)
Node.__eq__ = equal
Node.__ne__ = not_equal
Node.__lt__ = less
Node.__le__ = less_eq
Node.__gt__ = greater
Node.__ge__ = greater_eq


# Custom ops
@nameable_op
def broadcast(node, new_shape, axis=None, name=None):  # type: (Node, TensorShape, int, str) -> Node
    """Return node which broadcasts input node values to specified shape."""
    return Broadcast(node, new_shape, get_broadcast_axes(new_shape, node.shape, axis))


@nameable_op
def convert(node, new_type, name=None):  # type: (Node, NumericType, str) -> Node
    """Return node which casts input node values to specified type."""
    new_element_type = get_element_type(new_type)
    return Convert(node, new_element_type)


# Non-linear ops
@unary_op
def tanh(node, name=None):  # type: (Node, str) -> Node
    """Return node which applies tanh to the input node elementwise."""
    return Tanh(node)


# matmul ops
@nameable_op
def dot(left_node, right_node, name=None):
    # type: (Node, Node, str) -> Node
    """Return node which performs matrix multiplication of two input nodes."""
    return Dot(left_node, right_node)


# convpool ops
@nameable_op
def convolution(x,                      # type: Node
                weights,                # type: Node
                strides=None,           # type: List[int]
                dilation=None,          # type: List[int]
                padding_above=None,     # type: List[int]
                padding_below=None,     # type: List[int]
                name=None,              # type: str
                ):
    # type: (...) -> Node
    """Return convolution node."""
    if strides is None:
        strides = [1] * (len(x.shape) - 2)  # Default to as many 1s as spatial dimensions of input.
    if dilation is None:
        dilation = [1] * (len(x.shape) - 2)
    if padding_above is None:
        padding_above = [0] * (len(x.shape) - 2)
    if padding_below is None:
        padding_below = [0] * (len(x.shape) - 2)

    return Convolution(x, weights, strides, dilation, padding_above, padding_below)


# reduction ops
@nameable_op
def sum(node, reduction_axes=None, name=None):  # type: (Node, Iterable[int], str) -> Node
    """Element-wise sums the input tensor, eliminating the specified reduction axes.

    :param reduction_axes: The axes to eliminate through summation.
    """
    if reduction_axes is None:
        reduction_axes = set(range(len(node.shape)))
    if type(reduction_axes) is not set:
        reduction_axes = set(reduction_axes)
    return Sum(node, reduction_axes)<|MERGE_RESOLUTION|>--- conflicted
+++ resolved
@@ -22,11 +22,7 @@
 
 from pyngraph.op import Abs, Add, Broadcast, Ceiling, Constant, Convert, Convolution, Divide, Dot,\
     Equal, Exp, Floor, Greater, GreaterEq, Less, LessEq, Log, Maximum, Minimum, Multiply, \
-<<<<<<< HEAD
-    Negative, Not, NotEqual, Parameter, Reshape, Sqrt, Subtract, Tanh
-=======
-    Negative, Not, NotEqual, Parameter, Sqrt, Subtract, Sum, Tanh
->>>>>>> c3e07d00
+    Negative, Not, NotEqual, Parameter, Reshape, Sqrt, Subtract, Sum, Tanh
 
 from typing import Iterable, List
 
