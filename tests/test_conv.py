# ----------------------------------------------------------------------------
# Copyright 2016 Nervana Systems Inc.
# Licensed under the Apache License, Version 2.0 (the "License");
# you may not use this file except in compliance with the License.
# You may obtain a copy of the License at
#
#      http://www.apache.org/licenses/LICENSE-2.0
#
# Unless required by applicable law or agreed to in writing, software
# distributed under the License is distributed on an "AS IS" BASIS,
# WITHOUT WARRANTIES OR CONDITIONS OF ANY KIND, either express or implied.
# See the License for the specific language governing permissions and
# limitations under the License.
# ----------------------------------------------------------------------------

import numpy as np
import pytest
<<<<<<< HEAD

import ngraph as ng
from ngraph.util.utils import executor
from ngraph.util.utils import RandomTensorGenerator, ExecutorFactory
from ngraph.frontends.neon import ax, ar
from ngraph.frontends.neon.layer import output_dim
=======
>>>>>>> 3059b234
from neon import NervanaObject
from neon.backends import gen_backend
from neon.layers.layer import Convolution

import ngraph as ng
from ngraph.frontends.neon import ax, ar
from ngraph.op_graph.axes import spatial_axis
from ngraph.testing import ExecutorFactory, RandomTensorGenerator, executor

rng = RandomTensorGenerator(0, np.float32)


NervanaObject.be = gen_backend()


class DummyDeltaBuffers(object):
    """
    Dummy class for delta buffers needed by neon
    """

    def __init__(self):
        self.buffers = [None]


def test_wrong_filters_shape_length():
    """
    test wrong filters shape length
    """
    padding = dict(pad_d=0, pad_h=0, pad_w=0)
    strides = dict(str_d=1, str_h=1, str_w=1)
    conv_params = padding.copy()
    conv_params.update(strides)

    ax_i = ng.make_axes([ax.C, ax.D, ax.H, ax.W, ax.N])
    ax_f = ng.make_axes([ax.C, ax.T, ax.R, ax.S])

    inputs = ng.placeholder(ax_i)
    filters = ng.placeholder(ax_f)

    with pytest.raises(ValueError) as exinfo:
        ng.convolution(conv_params, inputs, filters, {})
    assert str(exinfo.value) == 'convolution filter shape must be length 5, found {}'\
        .format(len(ax_f))


def test_wrong_input_shape_length():
    """
    test wrong input shape length
    """
    padding = dict(pad_d=0, pad_h=0, pad_w=0)
    strides = dict(str_d=1, str_h=1, str_w=1)
    conv_params = padding.copy()
    conv_params.update(strides)

    ax_i = ng.make_axes([ax.C, ax.D, ax.H, ax.W])
    ax_f = ng.make_axes([ax.C, ax.T, ax.R, ax.S, ax.K])

    inputs = ng.placeholder(ax_i)
    filters = ng.placeholder(ax_f)

    with pytest.raises(ValueError) as exinfo:
        ng.convolution(conv_params, inputs, filters, {})
    assert str(exinfo.value) == 'convolution input shape must be length 5, found {}'\
        .format(len(ax_i))


def test_first_axes_not_same():
    """
    test first axes are not the same
    """
    padding = dict(pad_d=0, pad_h=0, pad_w=0)
    strides = dict(str_d=1, str_h=1, str_w=1)
    conv_params = padding.copy()
    conv_params.update(strides)

    ax_i = ng.make_axes([ax.D, ax.C, ax.H, ax.W, ax.N])
    ax_f = ng.make_axes([ax.C, ax.T, ax.R, ax.S, ax.K])

    inputs = ng.placeholder(ax_i)
    filters = ng.placeholder(ax_f)

    with pytest.raises(ValueError) as exinfo:
        ng.convolution(conv_params, inputs, filters, {})
    assert str(exinfo.value) == 'the first axis in input {inputs} and filter {filters} ' \
        'are not the same.'.format(
            inputs=inputs.axes[0],
            filters=filters.axes[0])


def test_wrong_number_of_batch_axes_at_input():
    """
    test wrong number of batch axes at input
    """
    padding = dict(pad_d=0, pad_h=0, pad_w=0)
    strides = dict(str_d=1, str_h=1, str_w=1)
    conv_params = padding.copy()
    conv_params.update(strides)

    C = 3
    D = 1
    ax_C = ng.make_axis(length=C, name='C', batch=True)
    ax_D = ng.make_axis(length=D, name='D', batch=True)

    ax_i = ng.make_axes([ax_C, ax_D, ax.H, ax.W, ax.N])
    ax_f = ng.make_axes([ax_C, ax.T, ax.R, ax.S, ax.K])

    inputs = ng.placeholder(axes=ax_i)
    filters = ng.placeholder(ax_f)

    with pytest.raises(ValueError) as exinfo:
        ng.convolution(conv_params, inputs, filters, {})

    assert str(exinfo.value) == "Input must have one batch axis.  Found {n_batch_axes} " \
        "batch axes: {batch_axes} Found {n_sample_axes} sample axes: {sample_axes}.".format(
            n_batch_axes=len(inputs.axes.batch_axes()),
            batch_axes=inputs.axes.batch_axes(),
            n_sample_axes=len(inputs.axes.sample_axes()),
            sample_axes=inputs.axes.sample_axes())


def test_convolution_backprop(transformer_factory):
    """
    test convolution backprop path
    """
    N = 128
    C, K = 3, 2
    D, T = 1, 1
    H = W = 32
    R = S = 2

    padding = dict(pad_d=0, pad_h=0, pad_w=0)
    strides = dict(str_d=1, str_h=1, str_w=1)
    conv_params = padding.copy()
    conv_params.update(strides)

    ax_i = ng.make_axes([ax.C, ax.D, ax.H, ax.W, ax.N])
    ax_f = ng.make_axes([ax.C, ax.T, ax.R, ax.S, ax.K])
    ax_i.set_shape((C, D, H, W, N))
    ax_f.set_shape((C, T, R, S, K))
    ax_o = ng.make_axes([
        ng.make_axis(name='C', roles=[ar.features_input]),
        ng.make_axis(name='D', roles=[ar.features_0]),
        ng.make_axis(name='H', roles=[ar.features_1]),
        ng.make_axis(name='W', roles=[ar.features_2]),
        ax.N
    ])

    ax_o[:-1].set_shape((
        K,
        output_dim(D, T, padding['pad_d'], strides['str_d']),
        output_dim(H, R, padding['pad_h'], strides['str_h']),
        output_dim(W, S, padding['pad_w'], strides['str_w']))
    )

    inputs = ng.placeholder(axes=ax_i)
    filters = ng.placeholder(axes=ax_f)

    # randomly initialize
    input_value = rng.uniform(-1, 1, ax_i)
    filter_value = rng.uniform(-1, 1, ax_f)

    assert input_value.shape == ax_i.lengths
    assert filter_value.shape == ax_f.lengths

    output = ng.sum(ng.convolution(conv_params, inputs, filters, ax_o), out_axes=())

    factory = ExecutorFactory()
    dcdf_sym_fun = factory.derivative(output, filters, inputs)
    dcdf_num_fun = factory.numeric_derivative(output, filters, .01, inputs)
    dcdf_sym_val = dcdf_sym_fun(filter_value, input_value)
    dcdf_num_val = dcdf_num_fun(filter_value, input_value)

    ng.testing.assert_allclose(dcdf_sym_val, dcdf_num_val, rtol=1)


def test_convolution(transformer_factory):
    """
    test convolution forward path
    """
    N = 128
    C, K = 3, 8
    D, T = 1, 1
    H = W = 32
    R = S = 2

    padding = dict(pad_d=0, pad_h=0, pad_w=0)
    strides = dict(str_d=1, str_h=1, str_w=1)
    conv_params = padding.copy()
    conv_params.update(strides)

    ax_i = ng.make_axes([ax.C, ax.D, ax.H, ax.W, ax.N])
    ax_f = ng.make_axes([ax.C, ax.T, ax.R, ax.S, ax.K])
    ax_i.set_shape((C, D, H, W, N))
    ax_f.set_shape((C, T, R, S, K))

    ax_o = ng.make_axes([
        ng.make_axis(name='C', roles=[ar.features_input]),
        ng.make_axis(name='D', roles=[ar.features_0]),
        ng.make_axis(name='H', roles=[ar.features_1]),
        ng.make_axis(name='W', roles=[ar.features_2]),
        ax.N
    ])

    ax_o[:-1].set_shape((
        K,
        output_dim(D, T, padding['pad_d'], strides['str_d']),
        output_dim(H, R, padding['pad_h'], strides['str_h']),
        output_dim(W, S, padding['pad_w'], strides['str_w']))
    )

    inputs = ng.placeholder(axes=ax_i)
    filters = ng.placeholder(axes=ax_f)

    # randomly initialize
    input_value = rng.uniform(-1, 1, ax_i)
    filter_value = rng.uniform(-1, 1, ax_f)

    assert input_value.shape == ax_i.lengths
    assert filter_value.shape == ax_f.lengths

    inputs = ng.placeholder(ax_i)
    filters = ng.placeholder(ax_f)

    output = ng.convolution(conv_params, inputs, filters, axes=ax_o)
    targets = ng.placeholder(axes=output.axes)

    costs = ng.cross_entropy_binary(ng.sigmoid(output), targets)
    error = ng.sum(costs, out_axes=()) / ng.batch_size(costs)
    d_inputs = ng.deriv(error, inputs)
    d_filters = ng.deriv(error, filters)

    targets_value = rng.uniform(.1, 0.9, output.axes)

    conv_executor = executor([output, error, d_inputs, d_filters], inputs, filters, targets)
    result_ng, err_ng, gradI_ng, gradF_ng = conv_executor(input_value, filter_value, targets_value)

    # Now compute reference values via NEON
    NervanaObject.be.bsz = N
    neon_layer = Convolution(fshape=(R, S, K), padding=padding, strides=strides)

    inp = neon_layer.be.array(input_value.reshape(C * H * W * D, N))
    neon_layer.W = neon_layer.be.array(filter_value.reshape(C * R * S * T, K))
    neon_layer.dW = neon_layer.be.empty_like(neon_layer.W)
    neon_layer.configure((C, H, W))
    neon_layer.prev_layer = True
    neon_layer.allocate()
    neon_layer.set_deltas(DummyDeltaBuffers())

    result_ne = neon_layer.fprop(inp).get().reshape(output.axes.lengths)

    act_result_ne = 1. / (1.0 + np.exp(-result_ne))
    err = neon_layer.be.array((act_result_ne - targets_value).reshape(-1, N) / float(N))
    gradI_ne = neon_layer.bprop(err).get().reshape(ax_i.lengths)
    gradF_ne = neon_layer.dW.get().reshape(ax_f.lengths)

    # Compare fprop
    ng.testing.assert_allclose(result_ng, result_ne, rtol=0, atol=1e-6)

    # Compare bprop
    ng.testing.assert_allclose(gradI_ng, gradI_ne, rtol=0, atol=1e-6)

    # Compare update
    ng.testing.assert_allclose(gradF_ng, gradF_ne, rtol=0, atol=1e-4)


def test_conv_flatten_deriv(transformer_factory):
    """
    Test deriv of conv followed by flatten
    """

    # set shape
    N = 8
    C, D, H, W = (3, 1, 28, 28)
    T, R, S, K = (1, 5, 5, 8)

    params = dict(pad_d=0, pad_h=0, pad_w=0, str_d=1, str_h=1, str_w=1)

    # i, f, o axes
    ax_i = ng.make_axes([ax.C, ax.D, ax.H, ax.W, ax.N])
    ax_f = ng.make_axes([ax.C, ax.T, ax.R, ax.S, ax.K])
    ax_o = ng.make_axes([
        ng.make_axis(name='C', roles=[ar.features_input]),
        ng.make_axis(name='D', roles=[ar.features_0]),
        ng.make_axis(name='H', roles=[ar.features_1]),
        ng.make_axis(name='W', roles=[ar.features_2]),
        ax.N
    ])

    ax_i.set_shape((C, D, H, W, N))
    ax_f.set_shape((C, T, R, S, K))
    ax_o.set_shape((K, D - T + 1, H - R + 1, W - S + 1, N))
    axes_rsck = ng.make_axes([ax.R, ax.S, ax.C, ax.K])
    axes_rsck_prime = ng.make_axes([ng.make_axis(axis.length).named(axis.name + 'p')
                                    for axis in axes_rsck])
    axes_nmpqk = ng.make_axes([ax_o[-1], ax_o[1], ax_o[2], ax_o[3], ax_o[0]])

    # broadcast input / filter axes
    input_var = ng.variable(ax_i).named('input')
    input_var.input = True
    input_val = np.ones(input_var.axes.lengths)

    filter_rsck_prime = ng.variable(axes_rsck_prime)
    filter_var = filter_rsck_prime
    filter_rsck = ng.cast_axes(filter_rsck_prime, axes_rsck)
    filter_trsck = ng.expand_dims(filter_rsck, ax.T, 0)
    filter_ctrsk = ng.axes_with_order(filter_trsck, axes=ax_f)

    # convolution
    output_kmpqn = ng.convolution(params, input_var, filter_ctrsk, axes=ax_o)
    output_nmpqk = ng.axes_with_order(output_kmpqn, axes=axes_nmpqk)

    # slice away the oD
    out_slicing = [slice(None), 0, slice(None), slice(None), slice(None)]
    output_npqk = ng.tensor_slice(output_nmpqk, out_slicing)

    output = ng.flatten_at(output_npqk, idx=1)

    # cost and grad
    cost = ng.sum(output, out_axes=())

    filter_var.input = True
    filter_var.named('filter')
    filter_val = np.ones(filter_var.axes.lengths)

    factory = ExecutorFactory()

    conv_comp = factory.executor(output, filter_var, input_var)
    grad_filter_num_comp = factory.numeric_derivative(cost, filter_var, 1.0, input_var)
    grad_filter_sym_comp = factory.derivative(cost, filter_var, input_var)

    grad_input_num_comp = factory.numeric_derivative(cost, input_var, 1.0, filter_var)
    grad_input_sym_comp = factory.derivative(cost, input_var, filter_var)

    conv_val = conv_comp(filter_val, input_val)
    conv_val_num = np.empty_like(conv_val)
    conv_val_num.fill(C * T * R * S)
    assert ng.testing.allclose(conv_val, conv_val_num)

    grad_filter_num_val = grad_filter_num_comp(filter_val, input_val)
    grad_filter_sym_val = grad_filter_sym_comp(filter_val, input_val)
    assert ng.testing.allclose(grad_filter_num_val, grad_filter_sym_val)

    grad_input_num_val = grad_input_num_comp(input_val, filter_val)
    grad_input_sym_val = grad_input_sym_comp(input_val, filter_val)
    assert ng.testing.allclose(grad_input_num_val, grad_input_sym_val)<|MERGE_RESOLUTION|>--- conflicted
+++ resolved
@@ -15,22 +15,13 @@
 
 import numpy as np
 import pytest
-<<<<<<< HEAD
-
-import ngraph as ng
-from ngraph.util.utils import executor
-from ngraph.util.utils import RandomTensorGenerator, ExecutorFactory
-from ngraph.frontends.neon import ax, ar
-from ngraph.frontends.neon.layer import output_dim
-=======
->>>>>>> 3059b234
 from neon import NervanaObject
 from neon.backends import gen_backend
 from neon.layers.layer import Convolution
 
 import ngraph as ng
 from ngraph.frontends.neon import ax, ar
-from ngraph.op_graph.axes import spatial_axis
+from ngraph.frontends.neon.layer import output_dim
 from ngraph.testing import ExecutorFactory, RandomTensorGenerator, executor
 
 rng = RandomTensorGenerator(0, np.float32)
