--- conflicted
+++ resolved
@@ -82,10 +82,7 @@
         assert np.allclose(p_val, x2_np)
 
 
-<<<<<<< HEAD
-=======
 @pytest.mark.skip(reason="Need value_op to correctly check side-effects")
->>>>>>> f4d5e945
 def test_sequential_side():
     N = ng.make_axis(3)
     x = ng.variable([N], initial_value=[1, 2, 3])
@@ -203,11 +200,7 @@
 
 def test_setting():
     with ExecutorFactory() as ex:
-<<<<<<< HEAD
-        X = ng.make_axis(name='X', length=3)
-=======
         X = ng.make_axis(length=3).named('X')
->>>>>>> f4d5e945
         axes = ng.make_axes([X])
 
         np_x = np.array([1, 2, 3], dtype=np.float32)
