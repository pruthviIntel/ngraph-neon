--- conflicted
+++ resolved
@@ -73,13 +73,9 @@
           Affine(nout=10, init=init_norm, activation=Logistic(shortcut=True))]
 
 # setup cost function as CrossEntropy
-<<<<<<< HEAD
 cost = GeneralizedCost(costfunc=CrossEntropyMulti())
-=======
-#cost = GeneralizedCost(costfunc=CrossEntropyMulti())
-cost = GeneralizedCost(costfunc=CrossEntropyBinary())
 
->>>>>>> 9a9fa762
+# cost = GeneralizedCost(costfunc=CrossEntropyBinary())
 # setup optimizer
 optimizer = GradientDescentMomentum(
     0.1, momentum_coef=0.9, stochastic_round=args.rounding)
