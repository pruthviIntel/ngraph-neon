# ----------------------------------------------------------------------------
# Copyright 2017 Nervana Systems Inc.
# Licensed under the Apache License, Version 2.0 (the "License");
# you may not use this file except in compliance with the License.
# You may obtain a copy of the License at
#
#      http://www.apache.org/licenses/LICENSE-2.0
#
# Unless required by applicable law or agreed to in writing, software
# distributed under the License is distributed on an "AS IS" BASIS,
# WITHOUT WARRANTIES OR CONDITIONS OF ANY KIND, either express or implied.
# See the License for the specific language governing permissions and
# limitations under the License.
# ----------------------------------------------------------------------------
from __future__ import print_function, absolute_import
import logging
from builtins import object
import ngraph as ng

logger = logging.getLogger(__name__)
try:
    from aeon import DataLoader
except ImportError:
    msg = "\n".join(["",
                     "Unable to import Aeon module.",
                     "Please see installation instructions at:",
                     "*****************",
                     "https://github.com/NervanaSystems/aeon/blob/rc1-master/README.md",
                     "*****************",
                     ""])
    logger.error(msg)
    raise ImportError(msg)


NAME_MAP = {"channels": "C",
            "height": "H",
            "width": "W"}
"""Converts aeon axis names to canonical ngraph axis types."""


class AeonDataLoader(object):

    def __init__(self, config, *args, **kwargs):
        self.config = config
        self._dataloader = DataLoader(config)
        self.ndata = self._dataloader.ndata
        if self.ndata < self._dataloader.batch_size:
            raise ValueError('Number of examples is smaller than the batch size')

    def __next__(self):
        bufs = next(self._dataloader)
        bufs_dict = dict((key, val) for key, val in bufs)
        if 'label' in bufs_dict:
            bufs_dict['label'] = bufs_dict['label'].flatten()
        return bufs_dict

    def __iter__(self):
        return self

    def make_placeholders(self, include_iteration=False):
        placeholders = {}
<<<<<<< HEAD
        ax.N.length = self._dataloader.batch_size
        for placeholder_name, axis_info in self._dataloader.axes_info:
            p_axes = ng.make_axes([ax.N])
            for nm, sz in axis_info:
                if placeholder_name == 'label':
                    continue
                nm = "C" if nm == "channels" else nm
=======
        batch_axis = ng.make_axis(self._dataloader.batch_size, name="N")
        for placeholder_name, axis_info in self._dataloader.axes_info.items():
            p_axes = ng.make_axes([batch_axis])
            for nm, sz in axis_info.items():
                if nm in NAME_MAP:
                    nm = NAME_MAP[nm]
>>>>>>> 9b057778
                p_axes += ng.make_axis(name=nm, length=sz)
            placeholders[placeholder_name] = ng.placeholder(p_axes)
        if include_iteration:
            placeholders['iteration'] = ng.placeholder(axes=ng.Axes())
        return placeholders

    def reset(self):
        self._dataloader.reset()<|MERGE_RESOLUTION|>--- conflicted
+++ resolved
@@ -59,7 +59,6 @@
 
     def make_placeholders(self, include_iteration=False):
         placeholders = {}
-<<<<<<< HEAD
         ax.N.length = self._dataloader.batch_size
         for placeholder_name, axis_info in self._dataloader.axes_info:
             p_axes = ng.make_axes([ax.N])
@@ -67,14 +66,6 @@
                 if placeholder_name == 'label':
                     continue
                 nm = "C" if nm == "channels" else nm
-=======
-        batch_axis = ng.make_axis(self._dataloader.batch_size, name="N")
-        for placeholder_name, axis_info in self._dataloader.axes_info.items():
-            p_axes = ng.make_axes([batch_axis])
-            for nm, sz in axis_info.items():
-                if nm in NAME_MAP:
-                    nm = NAME_MAP[nm]
->>>>>>> 9b057778
                 p_axes += ng.make_axis(name=nm, length=sz)
             placeholders[placeholder_name] = ng.placeholder(p_axes)
         if include_iteration:
