# ----------------------------------------------------------------------------
# Copyright 2016 Nervana Systems Inc.
# Licensed under the Apache License, Version 2.0 (the "License");
# you may not use this file except in compliance with the License.
# You may obtain a copy of the License at
#
#      http://www.apache.org/licenses/LICENSE-2.0
#
# Unless required by applicable law or agreed to in writing, software
# distributed under the License is distributed on an "AS IS" BASIS,
# WITHOUT WARRANTIES OR CONDITIONS OF ANY KIND, either express or implied.
# See the License for the specific language governing permissions and
# limitations under the License.
# ----------------------------------------------------------------------------
from __future__ import division, print_function
from builtins import object
import ngraph as ng
from ngraph.frontends.neon.axis import ar, ax
import numpy as np
from operator import itemgetter


class Layer(object):
    """TODO."""

    def __init__(
            self,
            name=None,
            graph=None,
            axes=None,
            parallelism="Unknown",
            **kwargs):
        super(Layer, self).__init__(**kwargs)
        self.name = name
        self.axes = axes

    def configure(self, in_obj):
        """
        Add to computation graph for the layer.

        Arguments:
          in_obj: The input for the layer

        Returns:
          The output of the layer
        """
        return in_obj


class ParameterLayer(Layer):
    """TODO."""

    def __init__(self, init=None, name=None, parallelism='Unknown', **kwargs):
        super(ParameterLayer, self).__init__(name=name, parallelism=parallelism,
                                             **kwargs)
        self.has_params = True
        self.init = init
        self.W = None
        self.dW = None
        self.batch_sum = None


class nnLayer(object):
    def __init__(self, name=None, inputs=None, outputs=None, axes=None):
        self.name = name
        self.inputs = inputs
        self.outputs = outputs
        self.axes = axes

    def train_outputs(self, in_obj):
        raise NotImplementedError()

    def inference_outputs(self, in_obj):
        return self.train_outputs(in_obj)


class nnPreprocess(nnLayer):
    def __init__(self, functor, **kwargs):
        super(nnPreprocess, self).__init__(**kwargs)
        self.functor = functor

    def train_outputs(self, in_obj):
        return self.functor(in_obj)


class nnAffine(nnLayer):
    def __init__(self, init, nout=None, activation=(lambda x: x), bias=None, **kwargs):
        super(nnAffine, self).__init__(**kwargs)
        if self.axes is None:
            assert(nout is not None), "Must provide either axes or nout to Affine"

<<<<<<< HEAD
=======
    """
    Pooling layer implementation.

    Arguments:
        fshape (int, tuple(int, int)): one or two dimensional shape
            of pooling window
        op (str, optional): pooling operation in [max, avg]. Defaults to "max"
        strides (int, dict, optional): strides to apply pooling window
            over. An int applies to both dimensions, or a dict with str_h
            and str_w applies to h and w dimensions distinctly.  Defaults
            to str_w = str_h = None
        padding (int, dict, optional): padding to apply to edges of
            input. An int applies to both dimensions, or a dict with pad_h
            and pad_w applies to h and w dimensions distinctly.  Defaults
            to pad_w = pad_h = None
        name (str, optional): layer name. Defaults to "PoolingLayer"
    """

    def __init__(self, fshape, op="max", strides={}, padding={},
                 name=None):
        super(Pooling, self).__init__(name)
        self.be = NervanaObject.be
        self.poolparams = {'str_h': None, 'str_w': None, 'str_d': None, 'str_c': None,
                           'pad_h': 0, 'pad_w': 0, 'pad_d': 0, 'pad_c': 0,
                           'J': 1, 'T': 1, 'D': 1, 'op': op}  # 3D paramaters

        # keep args around in __dict__ for get_description
        self.op = op
        self.fshape = fshape
        self.strides = strides
        self.padding = padding
        self.owns_delta = True
        if isinstance(fshape, int):
            fshape = {'R': fshape, 'S': fshape}
        elif isinstance(fshape, tuple):
            fkeys = ('R', 'S') if len(fshape) == 2 else ('T', 'R', 'S')
            fshape = {k: x for k, x in zip(fkeys, fshape)}
        elif fshape == 'all':
            fshape = dict(R=None, S=None)
        if isinstance(strides, int):
            strides = {'str_h': strides, 'str_w': strides}
        if isinstance(padding, int):
            padding = {'pad_h': padding, 'pad_w': padding}
        for d in [fshape, strides, padding]:
            self.poolparams.update(d)
        self.nglayer = None

    def __str__(self):
        return "Pooling Layer '%s': %d x (%dx%d) inputs, %d x (%dx%d) outputs" % (
               self.name,
               self.in_shape[0], self.in_shape[1], self.in_shape[2],
               self.out_shape[0], self.out_shape[1], self.out_shape[2])

    def configure(self, in_obj):
        """
        Sets shape based parameters of this layer given an input tuple or int
        or input layer.

        Arguments:
            in_obj (int, tuple, Layer or Tensor): object that provides shape
                                                  information for layer

        Returns:
            (tuple): shape of output data
        """
        super(Pooling, self).configure(in_obj)
        assert self.nglayer is None
        shapedict = in_obj.shape_dict()
        shapedict['N'] = self.be.bsz
        self.poolparams.update(shapedict)
        if self.poolparams['R'] is None:
            self.poolparams['R'] = shapedict['H']
            self.poolparams['S'] = shapedict['W']
        self.nglayer = self.be.pool_layer(self.be.default_dtype, **self.poolparams)
        (K, M, P, Q, N) = self.nglayer.dimO
        self.out_shape = (K, M, P, Q)
        out_shape_dict = dict(C=K, D=M, H=P, W=Q, N=N)
        argmax_axes = [ng.make_axis(out_shape_dict[key], name=key)
                       for key in ['C', 'D', 'H', 'W', 'N']]
        argmax = ng.persistent_tensor(argmax_axes).named('pool')
        return ng.pooling(self.nglayer, in_obj, argmax)


class Linear(ParameterLayer):
    """TODO."""

    def __init__(self, nout, bsum=False, **kwargs):
        super(Linear, self).__init__(**kwargs)
>>>>>>> 5e2d83d5
        self.nout = nout
        self.init = init
        self.activation = activation
        self.bias = bias
        self.W = None
        self.b = 0 if self.bias is None else None

    def train_outputs(self, in_obj):
        out_axes = ng.make_axes(self.axes or [ng.make_axis(self.nout, name='Hidden')])
        in_axes = in_obj.axes.sample_axes()
        in_axes = in_axes - in_axes.recurrent_axes()
        w_axes = out_axes - out_axes.recurrent_axes() + [axis - 1 for axis in in_axes]
        b_axes = in_obj.axes.sample_axes()
        if self.W is None:
            self.W = ng.variable(axes=w_axes, initial_value=self.init(w_axes.lengths))
        if self.b is None:
            self.b = ng.variable(axes=b_axes, initial_value=self.bias(b_axes.lengths))

        return self.activation(ng.dot(self.W, in_obj))  # + self.b)


class nnConvBase(nnLayer):
    """
    Convolutional layer that requires explicit binding of all spatial roles

    Args:
        fshape (dict): filter shape -- must contain keys 'T', 'R', 'S', 'K'
        init (function): function for later initializing filters
        strides (dict): stride specification -- must contain keys 'str_d', 'str_h', 'str_w'
        padding (dict): pad specification -- must contain keys 'pad_d', 'pad_h', 'pad_w'

    """
    def __init__(self, fshape, init, strides, padding, **kwargs):
        super(nnConvBase, self).__init__(**kwargs)
        self.convparams = dict(T=None, R=None, S=None, K=None,
                               pad_h=None, pad_w=None, pad_d=None,
                               str_h=None, str_w=None, str_d=None)

        for d in [fshape, strides, padding]:
            self.convparams.update(d)

        missing_keys = [k for k, v in self.convparams.items() if v is None]
        if len(missing_keys) > 0:
            raise ValueError("Missing conv keys: {}".format(missing_keys))

        self.init = init
        self.f_axes = None
        self.o_axes = None
        self.W = None

    def train_outputs(self, in_obj):
        cpm = self.convparams.copy()
        in_axes = in_obj.axes
        if self.f_axes is None:
            self.f_axes = in_axes.role_axes(ar.Channel)
            for _ax in (ax.T, ax.R, ax.S, ax.K):
                self.f_axes += ng.make_axis(name=_ax.short_name, roles=_ax.roles)
            self.f_axes[1:].set_shape(itemgetter(*'TRSK')(cpm))

            self.W = ng.variable(axes=self.f_axes, initial_value=self.init(self.f_axes.lengths))

        # TODO: clean this up
        if self.o_axes is None:
            self.o_axes = ng.make_axes([
                ng.make_axis(self.f_axes[4].length, name='C', roles=[ar.Channel]),
                ng.spatial_axis(in_axes, self.f_axes, cpm['pad_d'], cpm['str_d'], role=ar.Depth),
                ng.spatial_axis(in_axes, self.f_axes, cpm['pad_h'], cpm['str_h'], role=ar.Height),
                ng.spatial_axis(in_axes, self.f_axes, cpm['pad_w'], cpm['str_w'], role=ar.Width),
                ax.N
            ])

        return ng.convolution(cpm, in_obj, self.W, axes=self.o_axes)


class nnConv2D(nnConvBase):
    def __init__(self, fshape, init, strides, padding, **kwargs):
        if isinstance(fshape, tuple) or isinstance(fshape, list):
            if len(fshape) == 2:
                fshape = (1, fshape[0], fshape[0], fshape[1])
            elif len(fshape) == 3:
                fshape = (1, fshape[0], fshape[1], fshape[2])
            fshape = {k: x for k, x in zip('TRSK', fshape)}
        if isinstance(strides, int):
            strides = {'str_h': strides, 'str_w': strides, 'str_d': 1}
        if isinstance(padding, int):
            padding = {'pad_h': padding, 'pad_w': padding, 'pad_d': 0}

        super(nnConv2D, self).__init__(fshape, init, strides, padding, **kwargs)


class nnConvolution(nnConv2D):
    def __init__(self, fshape, init, strides=1, padding=0, activation=(lambda x: x), **kwargs):
        self.activation = activation
        super(nnConvolution, self).__init__(fshape, init, strides, padding, **kwargs)

    def train_outputs(self, in_obj):
        return self.activation(super(nnConvolution, self).train_outputs(in_obj))


class nnActivation(nnLayer):
    def __init__(self, transform, **kwargs):
        self.transform = transform
        super(nnActivation, self).__init__(**kwargs)

    def train_outputs(self, in_obj):
        return self.transform(in_obj)


class nnPoolBase(nnLayer):
    """
    Pooling layer that requires explicit binding of all spatial roles

    Args:
        fshape (dict): filter shape -- must contain keys 'J', 'T', 'R', 'S',
        init (function): function for later initializing filters
        strides (dict): stride specification -- must contain keys 'str_c', str_d', 'str_h', 'str_w'
        padding (dict): pad specification -- must contain keys 'pad_c', pad_d', 'pad_h', 'pad_w'

    """
    def __init__(self, fshape, strides, padding, op='max', **kwargs):
        super(nnPoolBase, self).__init__(**kwargs)
        self.poolparams = dict(J=None, T=None, R=None, S=None,
                               pad_h=None, pad_w=None, pad_d=None, pad_c=None,
                               str_h=None, str_w=None, str_d=None, str_c=None,
                               op=op)

        for d in [fshape, strides, padding]:
            self.poolparams.update(d)

        missing_keys = [k for k, v in self.poolparams.items() if v is None]
        if len(missing_keys) > 0:
            raise ValueError("Missing pooling keys: {}".format(missing_keys))

        self.o_axes = None

    def train_outputs(self, in_obj):
        ppm = self.poolparams.copy()
        in_axes = in_obj.axes
        # TODO: clean this up
        if self.o_axes is None:
            self.o_axes = ng.make_axes([
                ng.spatial_axis(in_axes, ppm['J'], ppm['pad_c'], ppm['str_c'], role=ar.Channel),
                ng.spatial_axis(in_axes, ppm['T'], ppm['pad_d'], ppm['str_d'], role=ar.Depth),
                ng.spatial_axis(in_axes, ppm['R'], ppm['pad_h'], ppm['str_h'], role=ar.Height),
                ng.spatial_axis(in_axes, ppm['S'], ppm['pad_w'], ppm['str_w'], role=ar.Width),
                ax.N
            ])

        return ng.pooling(ppm, in_obj, axes=self.o_axes)


class nnPool2D(nnPoolBase):
    def __init__(self, fshape, strides=1, padding=0, **kwargs):

        if isinstance(fshape, int):
            fshape = (1, 1, fshape, fshape)
        if isinstance(fshape, tuple) or isinstance(fshape, list):
            if len(fshape) == 2:
                fshape = (1, 1, fshape[0], fshape[1])
            if len(fshape) != 4:
                raise ValueError("Incorrect filter specification: {}".format(fshape))
            fshape = {k: x for k, x in zip('JTRS', fshape)}
        if isinstance(strides, int):
            strides = {'str_h': strides, 'str_w': strides, 'str_d': 1, 'str_c': 1}
        if isinstance(padding, int):
            padding = {'pad_h': padding, 'pad_w': padding, 'pad_d': 0, 'pad_c': 0}
        super(nnPool2D, self).__init__(fshape, strides, padding, **kwargs)


class nnRecurrent(nnLayer):
    """
    Basic recurrent layer.
    Arguments:
        output_size (int): Number of hidden/output units
        init (Initializer): Function for initializing the model's input to hidden weights.  By
                            default, this initializer will also be used for recurrent parameters
                            unless init_inner is also specified.  Biases will always be
                            initialized to zero.
        init_inner (Initializer, optional): Function for initializing the model's recurrent
                                            parameters.  If absent, will default to using same
                                            initializer provided to init.
        activation (Transform): Activation function for the input modulation
        reset_cells (bool): default to be False to make the layer stateful,
                            set to True to be stateless
        name (str, optional): name to refer to this layer as.
    Attributes:
        W_input (Tensor): weights from inputs to output units
            (input_size, output_size)
        W_recur (Tensor): weights for recurrent connections
            (output_size, output_size)
        b (Tensor): Biases on output units (output_size, 1)
    """

    def __init__(self, output_size, init, init_inner=None, activation=None, **kwargs):
        super(nnRecurrent, self).__init__(**kwargs)
        self.nout = output_size
        self.activation = activation
        self.init = init
        self.init_inner = init_inner or init

    def train_outputs(self, in_obj):
        """
        Sets shape based parameters of this layer given an input tuple or int
        or input layer.

        Arguments:
           in_obj (int, tuple, Layer or Tensor): object that provides shape
                                                 information for layer

        Returns:
           (Tensor): output

        """
        in_axes = in_obj.axes
        self.time_axis = in_axes.recurrent_axes()[0]

        def get_steps(x, time_axis):
            return [ng.slice_along_axis(x, time_axis, i) for i in range(time_axis.length)]

        if self.axes is not None:
            hidden_axes = self.axes - self.axes.recurrent_axes()
        else:
            hidden_axes = ng.make_axes([ng.make_axis(self.nout, name='Hidden_in')])

        w_in_axes = hidden_axes + [axis - 1 for axis in in_axes.sample_axes() -
                                   in_axes.recurrent_axes()]
        w_re_axes = hidden_axes + [axis - 1 for axis in hidden_axes]

        self.W_input = ng.variable(axes=w_in_axes,
                                   initial_value=self.init(w_in_axes.lengths), name="W_in")
        self.W_recur = ng.variable(axes=w_re_axes,
                                   initial_value=self.init_inner(w_re_axes.lengths), name="W_re")
        self.b = ng.variable(axes=hidden_axes, initial_value=0, name="bias")

        h_ff_buf = ng.dot(self.W_input, in_obj, name="W_in_dot_in")
        h_ff_s = get_steps(h_ff_buf, self.time_axis)
        self.h_init = ng.constant(np.zeros(h_ff_s[0].axes.lengths),
                                  axes=h_ff_s[0].axes,
                                  name="h_init")
        hprev = [self.h_init]

        for i in range(self.time_axis.length):
            d = ng.dot(self.W_recur, hprev[i], name="W_rec_dot_h{}".format(i))
            h = self.activation(d + h_ff_s[i] + self.b)
            h.name = "activ{}".format(i)
            hprev.append(h)

        rnn_out = ng.Stack(hprev[1:], self.time_axis, pos=1)
        return rnn_out<|MERGE_RESOLUTION|>--- conflicted
+++ resolved
@@ -89,97 +89,6 @@
         if self.axes is None:
             assert(nout is not None), "Must provide either axes or nout to Affine"
 
-<<<<<<< HEAD
-=======
-    """
-    Pooling layer implementation.
-
-    Arguments:
-        fshape (int, tuple(int, int)): one or two dimensional shape
-            of pooling window
-        op (str, optional): pooling operation in [max, avg]. Defaults to "max"
-        strides (int, dict, optional): strides to apply pooling window
-            over. An int applies to both dimensions, or a dict with str_h
-            and str_w applies to h and w dimensions distinctly.  Defaults
-            to str_w = str_h = None
-        padding (int, dict, optional): padding to apply to edges of
-            input. An int applies to both dimensions, or a dict with pad_h
-            and pad_w applies to h and w dimensions distinctly.  Defaults
-            to pad_w = pad_h = None
-        name (str, optional): layer name. Defaults to "PoolingLayer"
-    """
-
-    def __init__(self, fshape, op="max", strides={}, padding={},
-                 name=None):
-        super(Pooling, self).__init__(name)
-        self.be = NervanaObject.be
-        self.poolparams = {'str_h': None, 'str_w': None, 'str_d': None, 'str_c': None,
-                           'pad_h': 0, 'pad_w': 0, 'pad_d': 0, 'pad_c': 0,
-                           'J': 1, 'T': 1, 'D': 1, 'op': op}  # 3D paramaters
-
-        # keep args around in __dict__ for get_description
-        self.op = op
-        self.fshape = fshape
-        self.strides = strides
-        self.padding = padding
-        self.owns_delta = True
-        if isinstance(fshape, int):
-            fshape = {'R': fshape, 'S': fshape}
-        elif isinstance(fshape, tuple):
-            fkeys = ('R', 'S') if len(fshape) == 2 else ('T', 'R', 'S')
-            fshape = {k: x for k, x in zip(fkeys, fshape)}
-        elif fshape == 'all':
-            fshape = dict(R=None, S=None)
-        if isinstance(strides, int):
-            strides = {'str_h': strides, 'str_w': strides}
-        if isinstance(padding, int):
-            padding = {'pad_h': padding, 'pad_w': padding}
-        for d in [fshape, strides, padding]:
-            self.poolparams.update(d)
-        self.nglayer = None
-
-    def __str__(self):
-        return "Pooling Layer '%s': %d x (%dx%d) inputs, %d x (%dx%d) outputs" % (
-               self.name,
-               self.in_shape[0], self.in_shape[1], self.in_shape[2],
-               self.out_shape[0], self.out_shape[1], self.out_shape[2])
-
-    def configure(self, in_obj):
-        """
-        Sets shape based parameters of this layer given an input tuple or int
-        or input layer.
-
-        Arguments:
-            in_obj (int, tuple, Layer or Tensor): object that provides shape
-                                                  information for layer
-
-        Returns:
-            (tuple): shape of output data
-        """
-        super(Pooling, self).configure(in_obj)
-        assert self.nglayer is None
-        shapedict = in_obj.shape_dict()
-        shapedict['N'] = self.be.bsz
-        self.poolparams.update(shapedict)
-        if self.poolparams['R'] is None:
-            self.poolparams['R'] = shapedict['H']
-            self.poolparams['S'] = shapedict['W']
-        self.nglayer = self.be.pool_layer(self.be.default_dtype, **self.poolparams)
-        (K, M, P, Q, N) = self.nglayer.dimO
-        self.out_shape = (K, M, P, Q)
-        out_shape_dict = dict(C=K, D=M, H=P, W=Q, N=N)
-        argmax_axes = [ng.make_axis(out_shape_dict[key], name=key)
-                       for key in ['C', 'D', 'H', 'W', 'N']]
-        argmax = ng.persistent_tensor(argmax_axes).named('pool')
-        return ng.pooling(self.nglayer, in_obj, argmax)
-
-
-class Linear(ParameterLayer):
-    """TODO."""
-
-    def __init__(self, nout, bsum=False, **kwargs):
-        super(Linear, self).__init__(**kwargs)
->>>>>>> 5e2d83d5
         self.nout = nout
         self.init = init
         self.activation = activation
@@ -188,7 +97,7 @@
         self.b = 0 if self.bias is None else None
 
     def train_outputs(self, in_obj):
-        out_axes = ng.make_axes(self.axes or [ng.make_axis(self.nout, name='Hidden')])
+        out_axes = ng.make_axes(self.axes or [ng.make_axis(self.nout).named('Hidden')])
         in_axes = in_obj.axes.sample_axes()
         in_axes = in_axes - in_axes.recurrent_axes()
         w_axes = out_axes - out_axes.recurrent_axes() + [axis - 1 for axis in in_axes]
@@ -236,7 +145,7 @@
         if self.f_axes is None:
             self.f_axes = in_axes.role_axes(ar.Channel)
             for _ax in (ax.T, ax.R, ax.S, ax.K):
-                self.f_axes += ng.make_axis(name=_ax.short_name, roles=_ax.roles)
+                self.f_axes += ng.make_axis(roles=_ax.roles).named(_ax.short_name)
             self.f_axes[1:].set_shape(itemgetter(*'TRSK')(cpm))
 
             self.W = ng.variable(axes=self.f_axes, initial_value=self.init(self.f_axes.lengths))
@@ -244,7 +153,7 @@
         # TODO: clean this up
         if self.o_axes is None:
             self.o_axes = ng.make_axes([
-                ng.make_axis(self.f_axes[4].length, name='C', roles=[ar.Channel]),
+                ng.make_axis(self.f_axes[4].length, roles=[ar.Channel]).named('C'),
                 ng.spatial_axis(in_axes, self.f_axes, cpm['pad_d'], cpm['str_d'], role=ar.Depth),
                 ng.spatial_axis(in_axes, self.f_axes, cpm['pad_h'], cpm['str_h'], role=ar.Height),
                 ng.spatial_axis(in_axes, self.f_axes, cpm['pad_w'], cpm['str_w'], role=ar.Width),
@@ -402,27 +311,29 @@
         if self.axes is not None:
             hidden_axes = self.axes - self.axes.recurrent_axes()
         else:
-            hidden_axes = ng.make_axes([ng.make_axis(self.nout, name='Hidden_in')])
+            hidden_axes = ng.make_axes([ng.make_axis(self.nout).named('Hidden_in')])
 
         w_in_axes = hidden_axes + [axis - 1 for axis in in_axes.sample_axes() -
                                    in_axes.recurrent_axes()]
         w_re_axes = hidden_axes + [axis - 1 for axis in hidden_axes]
 
         self.W_input = ng.variable(axes=w_in_axes,
-                                   initial_value=self.init(w_in_axes.lengths), name="W_in")
+                                   initial_value=self.init(w_in_axes.lengths)
+                                   ).named("W_in")
         self.W_recur = ng.variable(axes=w_re_axes,
-                                   initial_value=self.init_inner(w_re_axes.lengths), name="W_re")
-        self.b = ng.variable(axes=hidden_axes, initial_value=0, name="bias")
-
-        h_ff_buf = ng.dot(self.W_input, in_obj, name="W_in_dot_in")
+                                   initial_value=self.init_inner(w_re_axes.lengths)
+                                   ).named("W_re")
+        self.b = ng.variable(axes=hidden_axes, initial_value=0).named("bias")
+
+        h_ff_buf = ng.dot(self.W_input, in_obj).named("W_in_dot_in")
         h_ff_s = get_steps(h_ff_buf, self.time_axis)
         self.h_init = ng.constant(np.zeros(h_ff_s[0].axes.lengths),
-                                  axes=h_ff_s[0].axes,
-                                  name="h_init")
+                                  axes=h_ff_s[0].axes).named('h_init')
+
         hprev = [self.h_init]
 
         for i in range(self.time_axis.length):
-            d = ng.dot(self.W_recur, hprev[i], name="W_rec_dot_h{}".format(i))
+            d = ng.dot(self.W_recur, hprev[i]).named("W_rec_dot_h{}".format(i))
             h = self.activation(d + h_ff_s[i] + self.b)
             h.name = "activ{}".format(i)
             hprev.append(h)
