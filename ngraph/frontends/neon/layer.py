--- conflicted
+++ resolved
@@ -1148,24 +1148,11 @@
 
         """
 
-<<<<<<< HEAD
         if not self.initialized:
             # try to understand the axes from the input
             if init_state is not None:
                 assert len(init_state) == 2 and init_state[0].axes == init_state[1].axes
                 self.interpret_axes(in_obj, init_state[0])
-=======
-        # initialize the hidden states
-        if init_state is not None:
-            self.h_init = init_state[0]
-            self.c_init = init_state[1]
-        else:
-            if self.reset_cells:
-                self.h_init = ng.constant(const=0,
-                                          axes=self.out_axes).named('h_init')
-                self.c_init = ng.constant(const=0,
-                                          axes=self.out_axes).named('c_init')
->>>>>>> b148a325
             else:
                 self.interpret_axes(in_obj, init_state)
 
@@ -1175,10 +1162,10 @@
                 self.c_init = init_state[1]
             else:
                 if self.reset_cells:
-                    self.h_init = ng.temporary(initial_value=0,
-                                               axes=self.out_axes).named('h_init')
-                    self.c_init = ng.temporary(initial_value=0,
-                                               axes=self.out_axes).named('c_init')
+                    self.h_init = ng.constant(initial_value=0,
+                                              axes=self.out_axes).named('h_init')
+                    self.c_init = ng.constant(initial_value=0,
+                                              axes=self.out_axes).named('c_init')
                 else:
                     self.h_init = ng.variable(initial_value=0,
                                               axes=self.out_axes).named('h_init')
