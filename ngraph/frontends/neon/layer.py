# ----------------------------------------------------------------------------
# Copyright 2016 Nervana Systems Inc.
# Licensed under the Apache License, Version 2.0 (the "License");
# you may not use this file except in compliance with the License.
# You may obtain a copy of the License at
#
#      http://www.apache.org/licenses/LICENSE-2.0
#
# Unless required by applicable law or agreed to in writing, software
# distributed under the License is distributed on an "AS IS" BASIS,
# WITHOUT WARRANTIES OR CONDITIONS OF ANY KIND, either express or implied.
# See the License for the specific language governing permissions and
# limitations under the License.
# ----------------------------------------------------------------------------
from __future__ import division, print_function
from builtins import object

import collections
from contextlib import contextmanager
from cachetools import cached, keys
import ngraph as ng
from ngraph.frontends.neon.axis import ar, shadow_axes_map


def output_dim(X, S, padding, strides, pooling=False, dilation=1):
    """
    Compute along 1 dimension, with these sizes, what will be the output dimension.

    Arguments:
        X (int): input data dimension
        S (int): filter dimension
        padding (int): padding on each side
        strides (int): striding
        pooling (bool): flag for setting pooling layer size
        dilation (int): dilation of filter
    """

    S = dilation * (S - 1) + 1
    size = ((X - S + 2 * padding) // strides) + 1

    if pooling and padding >= S:
        raise ValueError("Padding dim %d incompatible with filter size %d" % (padding, S))

    return size


def inference_mode(*args, **kwargs):
    """
    cachetools.cached key function to ensure that caching takes into account the current value of
    Layer.inference_mode.
    """

    # If the value is provided, just use that instead of the global flag.
    if "inference_mode" not in kwargs:
        kwargs["inference_mode"] = Layer.inference_mode

    return keys.hashkey(*args, **kwargs)


class Layer(object):
    inference_mode = False

    def __init__(self, scope=None, name=None):
        self.name = name
        self.scope = scope

    def __call__(self, in_obj, inference):
        raise NotImplementedError()

    @staticmethod
    @contextmanager
    def inference_mode_on():
        Layer.inference_mode = True
        yield Layer.inference_mode
        Layer.inference_mode = False

    @staticmethod
    def inference_mode_key(*args, **kwargs):
        """
        cachetools.cached key function to ensure that caching takes into account the current value
        of Layer.inference_mode.
        """

        return keys.hashkey(inference_mode=Layer.inference_mode, *args, **kwargs)


class Preprocess(Layer):

    def __init__(self, functor, **kwargs):
        super(Preprocess, self).__init__(**kwargs)
        self.functor = functor

    @cached({})
    def __call__(self, in_obj):
        return self.functor(in_obj)


def cast_tuple(x):
    # cast x to a tuple
    if isinstance(x, collections.Iterable):
        return tuple(x)
    else:
        return (x,)


def infer_axes(nout=None, axes=None):
    """
    Args:
        nout: int or iterable of ints specifying the lengths of the axes to be returned
        axes: Axes object that describe the output axes that should be returned
    """
    # if out_axes are provided, just return those
    if axes is not None:
        if nout is not None:
            raise ValueError(
                'if out_axes are provided, nout must be None.  Found {}'.format(nout)
            )

        if None in axes.lengths:
            raise ValueError((
                'if out_axes are provided, all lengths must be '
                'specified (not None).  Found {}'
            ).format(axes.lengths))

        return axes
    elif nout is not None:
        return ng.make_axes([ng.make_axis(length) for length in cast_tuple(nout)])
    else:
        raise ValueError(
            'nout and axes were both None, one of them must have a value'
        )


class Linear(Layer):
    metadata = {'layer_type': 'linear'}

    def __init__(self, init, nout=None, axes=None, **kwargs):
        """
        Args:
            nout (int or iterable of ints, optional): length or lengths of
                feature axes the Linear layer should output.  Must not be
                provided in combination with axes.
            axes (Axes, optional): axes of feature axes the Linear layer
                should output.  Must not be provided in combination with nout.
                Axes should not include recurrent or batch axes.
        """
        super(Linear, self).__init__(**kwargs)

        # axes should not include recurrent or batch axes
        if axes is not None:
            axes = ng.make_axes(axes)

            if axes.batch_axis() is not None:
                raise ValueError((
                    'Axes passed to Linear layer should only be the output feature'
                    'axis.  A batch axis {} was included.'
                ).format(axes.batch_axis()))
            if axes.recurrent_axis() is not None:
                raise ValueError((
                    'Axes passed to Linear layer should only be the output feature'
                    'axis.  A recurrent axis {} was included.'
                ).format(axes.recurrent_axis()))

        self.axes = infer_axes(nout, axes)
        self.axes_map = shadow_axes_map(self.axes)

        self.init = init
        self.W = None

    @ng.with_op_metadata
    @cached({})
    def __call__(self, in_obj):
<<<<<<< HEAD
        # interpret axes
        in_feature_axes = in_obj.axes.sample_axes() - in_obj.axes.recurrent_axis()
        if self.W is None:
            out_feature_axes = ng.make_axes(self.axes or [ng.make_axis(self.nout)])
            temp_out_axes = ng.make_axes([ng.make_axis(axis.length, name=axis.name + '_out')
                                          for axis in out_feature_axes])
        else:
            temp_out_axes = self.W.axes - in_feature_axes
            out_feature_axes = ng.make_axes([ng.make_axis(axis.length,
                                                          name=axis.name[:-len('_out')])
                                             for axis in temp_out_axes])
        out_axes = out_feature_axes + (in_obj.axes - in_feature_axes)
        w_axes = temp_out_axes + in_feature_axes

        # init weights
        if self.W is None:
            self.W = ng.variable(axes=w_axes, initial_value=self.init,
                                 scope=self.scope).named('LinW')
=======
        if self.W is None:
            self.W = ng.variable(
                axes=in_obj.axes.feature_axes() + self.axes_map.keys(),
                initial_value=self.init,
            ).named('LinW')
>>>>>>> 7def6479

        # in the event that the in_obj feature axes and the output feature axes
        # share axis names, self.W will have duplicate axes, which are not
        # allowed.  To get around this, we rename the output feature axes to
        # something unique that we can undo after the dot.  This map_roles is
        # undoing this temporary axes name change.
        return ng.map_roles(ng.dot(self.W, in_obj), self.axes_map)


class LookupTable(Layer):
    """
    Lookup table layer that often is used as word embedding layer

    Args:
        vocab_size (int): the vocabulary size
        embed_dim (int): the size of embedding vector
        init (Initializor): initialization function
        update (bool): if the word vectors get updated through training
        pad_idx (int): by knowing the pad value, the update will make sure always
                       have the vector representing pad value to be 0s.

    """
    metadata = {'layer_type': 'lookuptable'}

    def __init__(self, vocab_size, embed_dim, init, update=True, pad_idx=None,
                 scope=None, **kwargs):
        super(LookupTable, self).__init__(scope=scope, **kwargs)

        self.vocab_size = vocab_size
        self.embed_dim = embed_dim
        self.init = init
        self.update = update
        self.pad_idx = pad_idx
        self.role_order = (ar.time, ar.batch)
        self.W = None

    def lut_init(self, axes, pad_word_axis, pad_idx):
        """
        Initialization function for the lut.
        After using the initialization to fill the whole array, set the part that represents
        padding to be 0.
        """
        init_w = self.init(axes)
        if pad_word_axis is 0:
            init_w[pad_idx] = 0
        else:
            init_w[:, pad_idx] = 0
        return init_w

    @ng.with_op_metadata
    @cached({})
    def __call__(self, in_obj):
        """
        Arguments:
            in_obj (Tensor): object that provides the lookup indices
        """
        in_obj.axes.find_by_name('time')[0].add_role(ar.time)
        in_obj.axes.find_by_name('time')[0].is_recurrent = True
        in_obj = ng.axes_with_role_order(in_obj, self.role_order)
        in_obj = ng.flatten(in_obj)
        in_axes = in_obj.axes

        # label lut_v_axis as shadow axis for initializers ... once #1158 is
        # in, shadow axis will do more than just determine fan in/out for
        # initializers.
        self.lut_v_axis = ng.make_axis(self.vocab_size).named('V')
        self.axes_map = shadow_axes_map([self.lut_v_axis])
        self.lut_v_axis = self.axes_map.values()[0]

        self.lut_f_axis = ng.make_axis(self.embed_dim).named('F')

        self.w_axes = ng.make_axes([self.lut_v_axis, self.lut_f_axis])
        self.lut_o_axes = in_axes | ng.make_axes([self.lut_f_axis])
        self.o_axes = ng.make_axes([self.lut_f_axis]) | in_axes[0].axes

        if self.W is None:
            self.W = ng.variable(axes=self.w_axes,
                                 initial_value=self.lut_init(
                                     self.w_axes, self.lut_v_axis, self.pad_idx),
                                 scope=self.scope,
                                 ).named('LutW')

        lut_result = ng.lookuptable(self.W, in_obj, self.lut_o_axes, update=self.update,
                                    pad_idx=self.pad_idx)
        return ng.axes_with_order(
            ng.map_roles(ng.unflatten(lut_result), self.axes_map), self.o_axes
        )


class ConvBase(Layer):
    """
    Convolutional layer that requires explicit binding of all spatial roles

    Args:
        fshape (dict): filter shape -- must contain keys 'T', 'R', 'S', 'K'
        init (function): function for later initializing filters
        strides (dict): stride specification -- must contain keys 'str_d', 'str_h', 'str_w'
        padding (dict): pad specification -- must contain keys 'pad_d', 'pad_h', 'pad_w'
        dilation (dict): dilation specification -- must contain keys 'dil_d', 'dil_h', 'dil_w'

    """
    metadata = {'layer_type': 'convolution'}

    def __init__(self, fshape, init, strides, padding, dilation, scope=None, **kwargs):
        super(ConvBase, self).__init__(scope=scope, **kwargs)
        self.convparams = dict(T=None, R=None, S=None, K=None,
                               pad_h=None, pad_w=None, pad_d=None,
                               str_h=None, str_w=None, str_d=None,
                               dil_h=None, dil_w=None, dil_d=None)

        for d in [fshape, strides, padding, dilation]:
            self.convparams.update(d)

        missing_keys = [k for k, v in self.convparams.items() if v is None]
        if len(missing_keys) > 0:
            raise ValueError("Missing conv keys: {}".format(missing_keys))

        self.role_order = (ar.features_input, ar.features_0,
                           ar.features_1, ar.features_2, ar.batch)
        self.filter_roles = self.role_order[:-1] + (ar.features_output,)

        self.init = init
        self.f_axes = None
        self.o_axes = None
        self.W = None

    @ng.with_op_metadata
    @cached({})
    def __call__(self, in_obj):
        cpm = self.convparams.copy()
        in_obj = ng.axes_with_role_order(in_obj, self.role_order)
        in_axes = in_obj.axes

        if self.f_axes is None:
            self.f_axes = ng.make_axes([in_axes[0]])
            for nm, role in zip('TRSK', self.filter_roles[1:]):
                self.f_axes |= ng.make_axis(roles=[role], length=cpm[nm]).named(nm)
<<<<<<< HEAD
            self.W = ng.variable(axes=self.f_axes, initial_value=self.init,
                                 scope=self.scope).named('convwt')
=======
            # mark 'K' as a shadow axis for the initializers.  with #1158
            # shadows will also be important for axis name matching and roles
            # can be removed.
            self.axes_map = shadow_axes_map(self.f_axes.find_by_name('K'))
            self.f_axes = ng.make_axes([
                axis if axis.name != 'K' else self.axes_map.keys()[0]
                for axis in self.f_axes
            ])

            self.W = ng.variable(axes=self.f_axes, initial_value=self.init).named('convwt')
>>>>>>> 7def6479

        if self.o_axes is None:
            self.o_axes = ng.make_axes([
                ng.make_axis(roles=a.roles, name=a.name) for a in in_axes if not a.is_batch
            ])
            # set lengths
            out_shape = [
                self.f_axes[-1].length,
                output_dim(in_axes[1].length, cpm['T'], cpm['pad_d'], cpm['str_d'], False,
                           cpm['dil_d']),
                output_dim(in_axes[2].length, cpm['R'], cpm['pad_h'], cpm['str_h'], False,
                           cpm['dil_h']),
                output_dim(in_axes[3].length, cpm['S'], cpm['pad_w'], cpm['str_w'], False,
                           cpm['dil_w'])
            ]
            self.o_axes.set_shape(out_shape)
            self.o_axes |= in_axes.batch_axis()

        return ng.map_roles(ng.convolution(cpm, in_obj, self.W, axes=self.o_axes), self.axes_map)


class Conv2D(ConvBase):

    def __init__(self, fshape, init, strides, padding, dilation, scope=None, **kwargs):
        if isinstance(fshape, tuple) or isinstance(fshape, list):
            if len(fshape) == 2:
                fshape = (1, fshape[0], fshape[0], fshape[1])
            elif len(fshape) == 3:
                fshape = (1, fshape[0], fshape[1], fshape[2])
            fshape = {k: x for k, x in zip('TRSK', fshape)}
        if isinstance(strides, int):
            strides = {'str_h': strides, 'str_w': strides, 'str_d': 1}
        if isinstance(padding, int):
            padding = {'pad_h': padding, 'pad_w': padding, 'pad_d': 0}
        if isinstance(dilation, int):
            dilation = {'dil_h': dilation, 'dil_w': dilation, 'dil_d': 1}

        super(Conv2D, self).__init__(fshape, init, strides, padding, dilation,
                                     scope=scope, **kwargs)


class Activation(Layer):
    metadata = {'layer_type': 'activation'}

    def __init__(self, transform, **kwargs):
        self.transform = transform
        super(Activation, self).__init__(**kwargs)

    @ng.with_op_metadata
    @cached({})
    def __call__(self, in_obj):
        # An activation layer with no transform defaults to identity
        if self.transform:
            return self.transform(in_obj)
        else:
            return in_obj


class PoolBase(Layer):
    """
    Pooling layer that requires explicit binding of all spatial roles

    Args:
        fshape (dict): filter shape -- must contain keys 'J', 'T', 'R', 'S',
        init (function): function for later initializing filters
        strides (dict): stride specification -- must contain keys 'str_c', str_d', 'str_h', 'str_w'
        padding (dict): pad specification -- must contain keys 'pad_c', pad_d', 'pad_h', 'pad_w'

    """
    metadata = {'layer_type': 'pooling'}

    def __init__(self, fshape, strides, padding, op='max', **kwargs):
        super(PoolBase, self).__init__(**kwargs)
        self.poolparams = dict(J=None, T=None, R=None, S=None,
                               pad_h=None, pad_w=None, pad_d=None, pad_c=None,
                               str_h=None, str_w=None, str_d=None, str_c=None,
                               op=op)

        for d in [fshape, strides, padding]:
            self.poolparams.update(d)

        missing_keys = [k for k, v in self.poolparams.items() if v is None]
        if len(missing_keys) > 0:
            raise ValueError("Missing pooling keys: {}".format(missing_keys))

        self.role_order = (ar.features_input, ar.features_0,
                           ar.features_1, ar.features_2, ar.batch)
        self.o_axes = None

    @ng.with_op_metadata
    @cached({})
    def __call__(self, in_obj):
        ppm = self.poolparams.copy()
        in_obj = ng.axes_with_role_order(in_obj, self.role_order)
        in_axes = in_obj.axes

        if self.o_axes is None:
            self.o_axes = ng.make_axes([
                ng.make_axis(roles=a.roles, name=a.name) for a in in_axes if not a.is_batch
            ])
            # set lengths
            out_shape = [
                output_dim(in_axes[0].length, ppm['J'], ppm['pad_d'], ppm['str_d']),
                output_dim(in_axes[1].length, ppm['T'], ppm['pad_d'], ppm['str_d']),
                output_dim(in_axes[2].length, ppm['R'], ppm['pad_h'], ppm['str_h']),
                output_dim(in_axes[3].length, ppm['S'], ppm['pad_w'], ppm['str_w'])
            ]
            self.o_axes.set_shape(out_shape)
            self.o_axes |= in_axes.batch_axis()

        return ng.pooling(ppm, in_obj, axes=self.o_axes)


class Pool2D(PoolBase):

    def __init__(self, fshape, strides=1, padding=0, **kwargs):

        if isinstance(fshape, int):
            fshape = (1, 1, fshape, fshape)
        if isinstance(fshape, tuple) or isinstance(fshape, list):
            if len(fshape) == 2:
                fshape = (1, 1, fshape[0], fshape[1])
            if len(fshape) != 4:
                raise ValueError("Incorrect filter specification: {}".format(fshape))
            fshape = {k: x for k, x in zip('JTRS', fshape)}
        if isinstance(strides, int):
            strides = {'str_h': strides, 'str_w': strides, 'str_d': 1, 'str_c': 1}
        if isinstance(padding, int):
            padding = {'pad_h': padding, 'pad_w': padding, 'pad_d': 0, 'pad_c': 0}
        super(Pool2D, self).__init__(fshape, strides, padding, **kwargs)


class Bias(Layer):
    """
    Bias layer, common to linear and convolutional layers

    Args:
        init (function): function for later initializing bias values
        shared (bool): applies only to convolutional biases.  Whether to use same bias for
                       entire feature map.  Default true.
    """
    metadata = {'layer_type': 'bias'}

    def __init__(self, init, shared=True, **kwargs):
        super(Bias, self).__init__(**kwargs)
        self.W = None
        self.init = init
        self.shared = shared

    @ng.with_op_metadata
    @cached({})
    def __call__(self, in_obj):
        if self.init:
            w_axes = in_obj.axes.sample_axes()
            if self.shared and len(in_obj.axes.role_axes(ar.features_input)) != 0:
                w_axes = in_obj.axes.role_axes(ar.features_input)

            self.W = self.W or ng.variable(axes=w_axes, initial_value=self.init, scope=self.scope)
            return in_obj + self.W
        else:
            return in_obj


class Affine(Layer):

    def __init__(self, weight_init, nout=None, bias_init=None, activation=None,
                 batch_norm=False, scope=None, **kwargs):
        self.weight_init = weight_init
        self.nout = nout
        self.bias_init = bias_init
        self.activation = activation
        self.batch_norm = batch_norm
        self.linear = Linear(init=weight_init, nout=nout, scope=scope, **kwargs)
        self.bias = Bias(init=bias_init, scope=scope)
        self.batch_norm_layer = BatchNorm(scope=scope) if batch_norm else None
        self.activation_layer = Activation(transform=self.activation)
        self.scope = scope

    def __call__(self, in_obj):
        l_out = self.linear(in_obj)
        b_out = self.bias(l_out)
        bn_out = self.batch_norm(b_out) if self.batch_norm else b_out
        return self.activation(bn_out)


class Convolution(Layer):

    def __init__(self, fshape, filter_init, strides=1, padding=0, dilation=1, bias_init=None,
                 activation=None, batch_norm=False, scope=None, **kwargs):
        self.conv = Conv2D(fshape, filter_init, strides, padding, dilation, scope=scope, **kwargs)
        self.bias = Bias(init=bias_init, scope=scope)
        self.batch_norm = BatchNorm(scope=scope) if batch_norm else None
        self.activation = Activation(transform=activation)

    def __call__(self, in_obj):
        l_out = self.conv(in_obj)
        b_out = self.bias(l_out)
        bn_out = self.batch_norm(b_out) if self.batch_norm else b_out
        return self.activation(bn_out)


class BatchNorm(Layer):
    """
    A batch normalization layer as described in [Ioffe2015]_.

    Normalizes a batch worth of inputs by subtracting batch mean and
    dividing by batch variance.  Then scales by learned factor gamma and
    shifts by learned bias beta. The layer handles recurrent inputs as
    described in [Laurent2016]_.

    Args:
        rho (float): smoothing coefficient for global updating global statistics
        eps (float): constant added to batch variance to prevent instability
        init_gamma (float): initial value for gamma, the scaling coefficient
        init_beta (float): initial value for beta, the constant offset
        reduce_recurrent (bool): whether statistics should be calculated over recurrent axis
                                 as well.
    Notes:

    .. [Ioffe2015] http://arxiv.org/abs/1502.03167
    .. [Laurent2016] https://arxiv.org/abs/1510.01378
    """
    metadata = {'layer_type': 'batch_norm'}

    def __init__(self, rho=0.9, eps=1e-3, init_gamma=1.0, init_beta=0.0,
                 scope=None, **kwargs):
        # rho needs to be allocated storage because it will be changed dynamically during tuning
        self.rho = ng.persistent_tensor(axes=(), initial_value=rho).named('rho')
        self.eps = eps
        self.init_gamma = init_gamma
        self.init_beta = init_beta

        self.gamma = None
        self.beta = None
        self.gmean = None
        self.gvar = None
        self.scope = scope

    @ng.with_op_metadata
    @cached({}, key=Layer.inference_mode_key)
    def __call__(self, in_obj):

        in_axes = in_obj.axes.sample_axes()
        red_axes = ng.make_axes()
        if len(in_axes.role_axes(ar.features_input)) != 0:
            red_axes |= in_axes.sample_axes() - in_axes.role_axes(ar.features_input)
        if in_axes.recurrent_axis() is not None:
            red_axes |= in_axes.recurrent_axis()
        red_axes |= in_obj.axes.batch_axis()
        out_axes = in_axes - red_axes

        self.gamma = self.gamma or ng.variable(axes=out_axes,
                                               initial_value=self.init_gamma,
                                               scope=self.scope).named('gamma')
        self.beta = self.beta or ng.variable(axes=out_axes,
                                             initial_value=self.init_beta,
                                             scope=self.scope).named('beta')
        self.gvar = self.gvar or ng.persistent_tensor(axes=out_axes, initial_value=1.0)
        self.gmean = self.gmean or ng.persistent_tensor(axes=out_axes, initial_value=0.0)

        xmean = ng.mean(in_obj, reduction_axes=red_axes)
        xvar = ng.variance(in_obj, reduction_axes=red_axes)
        if Layer.inference_mode:
            return self.gamma * (in_obj - self.gmean) / ng.sqrt(self.gvar + self.eps) + self.beta
        else:
            return ng.sequential([
                ng.assign(self.gmean, self.gmean * self.rho + xmean * (1.0 - self.rho)),
                ng.assign(self.gvar, self.gvar * self.rho + xvar * (1.0 - self.rho)),
                self.gamma * (in_obj - xmean) / ng.sqrt(xvar + self.eps) + self.beta
            ])

    def set_tuning_iteration(self, batch_index):
        # Following tuning, one must divide self.gvar by rho in order to debias
        self.rho.value[()] = float(batch_index) / (batch_index + 1.0)


class Dropout(Layer):
    """
    Layer for stochastically dropping activations to prevent overfitting
    Args:
        keep (float):  Number between 0 and 1 that indicates probability of any particular
                       activation being dropped.  Default 0.5.
    """

    metadata = {'layer_type': 'dropout'}

    def __init__(self, keep=0.5, **kwargs):
        self.keep = keep
        self.mask = None

    @ng.with_op_metadata
    @cached({}, key=Layer.inference_mode_key)
    def __call__(self, in_obj):
        if Layer.inference_mode:
            return self.keep * in_obj
        else:
            if self.mask is None:
                in_axes = in_obj.axes.sample_axes()
                self.mask = ng.persistent_tensor(axes=in_axes).named('mask')
            self.mask = ng.uniform(self.mask, low=0.0, high=1.0) <= self.keep
            return self.mask * in_obj


def get_steps(x, time_axis, backward=False):
    time_iter = list(range(time_axis.length))
    if backward:
        time_iter = reversed(time_iter)
    if isinstance(x, dict):
        return [{k: ng.slice_along_axis(x[k], time_axis, i) for k in x.keys()} for i in time_iter]
    else:
        return [ng.slice_along_axis(x, time_axis, i) for i in time_iter]


class Recurrent(Layer):
    """
    Basic recurrent layer.
    Arguments:
        nout (int): Number of hidden/output units
        init (Initializer): Function for initializing the model's input to hidden weights.  By
                            default, this initializer will also be used for recurrent parameters
                            unless init_inner is also specified.  Biases will always be
                            initialized to zero.
        init_inner (Initializer, optional): Function for initializing the model's recurrent
                                            parameters.  If absent, will default to using same
                                            initializer provided to init.
        activation (Transform): Activation function for the input modulation
        batch_norm (bool, optional): defaults to False to not perform batch norm. If True,
                                     batch normalization is applied in each direction after
                                     multiplying the input by its W_input.
        reset_cells (bool): default to be True to make the layer stateless,
                            set to False to be stateful.
        return_sequence (bool): default to be True to return the whole sequence output.
        backward (bool): default to be False to process the sequence left to right
        name (str, optional): name to refer to this layer as.

    Attributes:
        W_input (Tensor): weights from inputs to output units
            (input_size, output_size)
        W_recur (Tensor): weights for recurrent connections
            (output_size, output_size)
        b (Tensor): Biases on output units (output_size, 1)
    """
    metadata = {'layer_type': 'recurrent'}

    def __init__(self, nout, init, init_inner=None, activation=None, batch_norm=False,
                 reset_cells=True, return_sequence=True, backward=False, scope=None,
                 **kwargs):
        super(Recurrent, self).__init__(**kwargs)

        self.nout = nout
        self.activation = activation
        self.init = init
        self.init_inner = init_inner if init_inner is not None else init
        self.reset_cells = reset_cells
        self.return_sequence = return_sequence
        self.backward = backward
        self.batch_norm = BatchNorm() if batch_norm is True else None

    def interpret_axes(self, in_obj, init_state):
        self.in_axes = in_obj.axes

        self.recurrent_axis = self.in_axes.recurrent_axis()
        self.in_feature_axes = self.in_axes.sample_axes() - self.recurrent_axis

        # if init state is given, use that as hidden axes
        if init_state:
            self.out_feature_axes = (init_state.axes.sample_axes() -
                                     init_state.axes.recurrent_axis())
            if sum(self.out_feature_axes.full_lengths) != self.nout:
                raise ValueError("Length of init_state must be the same as nout: " +
                                 "{} != {}".format(sum(self.out_feature_axes.full_lengths),
                                                   self.nout))
        else:
            self.out_feature_axes = ng.make_axes([ng.make_axis(self.nout)])
            if len(self.in_feature_axes) == 1:
                self.out_feature_axes[0].named(self.in_feature_axes[0].name)

        self.out_axes = self.out_feature_axes + self.in_axes.batch_axis()
        self.recurrent_axis_idx = len(self.out_feature_axes)

        # create temporary out axes which the dot ops will output.  These
        # temporary axes will be immediately cast to self.out_axes
        # afterwards.  We can't go directly to self.out_axes from the DotOp
        # because sometimes the self.out_axes intersect with the self.in_axes
        # and so the weight matrix would have a duplicate Axis which isn't
        # allowed.
        temp_out_axes = ng.make_axes(shadow_axes_map(self.out_feature_axes).keys())

        # determine the shape of the weight matrices
        self.w_in_axes = temp_out_axes + self.in_feature_axes
        self.w_re_axes = temp_out_axes + self.out_feature_axes

    def _step(self, h_ff, states):
        h_ff = ng.cast_role(h_ff, self.out_axes)
        h_rec = ng.cast_role(ng.dot(self.W_recur, states), self.out_axes)
        return self.activation(h_rec + h_ff + self.b)

    @ng.with_op_metadata
    @cached({}, key=Layer.inference_mode_key)
    def __call__(self, in_obj, init_state=None):
        """
        Sets shape based parameters of this layer given an input tuple or int
        or input layer.

        Arguments:
            in_obj (int, tuple, Layer or Tensor): object that provides shape
                                                 information for layer
            init_state (Tensor): object that provides initial state

        Returns:
            rnn_out (Tensor): output

        """
        # try to understand the axes from the input
        self.interpret_axes(in_obj, init_state)

        # initialize the hidden states
        if init_state is not None:
            self.h_init = init_state
        else:
            if self.reset_cells:
                self.h_init = ng.constant(
                    const=0, axes=self.out_axes).named('h_init')
            else:
                self.h_init = ng.variable(
                    initial_value=0, axes=self.out_axes).named('h_init')

        self.W_input = ng.variable(axes=self.w_in_axes,
                                   initial_value=self.init,
                                   scope=self.scope).named("W_in")
        self.W_recur = ng.variable(axes=self.w_re_axes,
                                   initial_value=self.init_inner,
                                   scope=self.scope).named("W_re")
        self.b = ng.variable(axes=self.out_feature_axes, initial_value=0,
                             scope=self.scope).named("bias")

        h = self.h_init
        h_list = []

        h_ff = ng.dot(self.W_input, in_obj)
        # Batch norm is computed only on the weighted inputs
        # as in https://arxiv.org/abs/1510.01378
        if self.batch_norm is not None:
            h_ff = self.batch_norm(h_ff)

        # slice the weighted inputs into time slices
        in_s = get_steps(h_ff, self.recurrent_axis, self.backward)

        # unrolling computations
        for i in range(self.recurrent_axis.length):
            with ng.metadata(recurrent_step=str(i)):
                h = self._step(in_s[i], h)
                h_list.append(h)

        if self.return_sequence is True:
            # only when returning a sequence, need to reverse the output
            h_list = h_list[::-1] if self.backward else h_list
            rnn_out = ng.stack(h_list, self.recurrent_axis, pos=self.recurrent_axis_idx)
        else:
            rnn_out = h_list[-1]

        return rnn_out


class BiRNN(Layer):
    """
    Bi-directional recurrent layer.
    Arguments:
        nout (int): Number of hidden/output units
        init (Initializer): Function for initializing the model's input to hidden weights.  By
                            default, this initializer will also be used for recurrent parameters
                            unless init_inner is also specified.  Biases will always be
                            initialized to zero.
        init_inner (Initializer, optional): Function for initializing the model's recurrent
                                            parameters.  If absent, will default to using same
                                            initializer provided to init.
        activation (Transform): Activation function for the input modulation
        batch_norm (bool, optional): defaults to False to not perform batch norm. If True,
                                     batch normalization is applied in each direction after
                                     multiplying the input by its W_input.
        reset_cells (bool): default to be True to make the layer stateless,
                            set to False to be stateful.
        return_sequence (bool): default to be True to return the whole sequence output.
        sum_out (bool): default to be False. When True, sum the outputs from both directions
        concat_out (bool): default to False. When True, concatenate the outputs from both
                           directions. If concat_out and sum_out are both False, output will be a
                           list.
        name (str, optional): name to refer to this layer as.
    """
    metadata = {'layer_type': 'birnn'}

    def __init__(self, nout, init, init_inner=None, activation=None, batch_norm=False,
                 reset_cells=False, return_sequence=True, sum_out=False,
                 concat_out=False, scope=None, **kwargs):
        if sum_out and concat_out:
            raise ValueError("sum_out and concat_out cannot both be True")

        super(BiRNN, self).__init__(**kwargs)
        self.sum_out = sum_out
        self.concat_out = concat_out
        self.nout = nout
        self.fwd_rnn = Recurrent(nout, init, init_inner, activation=activation,
                                 batch_norm=batch_norm, reset_cells=reset_cells,
                                 return_sequence=return_sequence, scope=scope)
        self.bwd_rnn = Recurrent(nout, init, init_inner, activation=activation,
                                 batch_norm=batch_norm, reset_cells=reset_cells,
                                 return_sequence=return_sequence, backward=True,
                                 scope=scope)

    @ng.with_op_metadata
    @cached({})
    def __call__(self, in_obj, init_state=None):
        """
        Sets shape based parameters of this layer given an input tuple or int
        or input layer.

        Arguments:
            in_obj (int, tuple, Layer or Tensor): object that provides shape
                                                 information for layer
            init_state (Tensor or list): object that provides initial state

        Returns:
            if sum_out or concat_out - rnn_out (Tensor): output
            otherwise - rnn_out (list of Tensors): list of length 2

        """
        if isinstance(in_obj, collections.Sequence):
            if len(in_obj) != 2:
                raise ValueError("If in_obj is a sequence, it must have length 2")
            if in_obj[0].axes != in_obj[1].axes:
                raise ValueError("If in_obj is a sequence, each element must have the same axes")
            fwd_in = in_obj[0]
            bwd_in = in_obj[1]
        else:
            fwd_in = in_obj
            bwd_in = in_obj

        if isinstance(init_state, collections.Sequence):
            if len(init_state) != 2:
                raise ValueError("If init_state is a sequence, it must have length 2")
            if init_state[0].axes != init_state[1].axes:
                raise ValueError("If init_state is a sequence, " +
                                 "each element must have the same axes")
            fwd_init = init_state[0]
            bwd_init = init_state[1]
        else:
            fwd_init = init_state
            bwd_init = init_state

        with ng.metadata(direction="fwd"):
            fwd_out = self.fwd_rnn(fwd_in, fwd_init)
        with ng.metadata(direction="bwd"):
            bwd_out = self.bwd_rnn(bwd_in, bwd_init)

        if self.sum_out:
            return fwd_out + bwd_out
        elif self.concat_out:
            ax_list = list()
            for out in [fwd_out, bwd_out]:
                axes = out.axes.sample_axes() - out.axes.recurrent_axis()
                if len(axes) == 1:
                    ax_list.append(axes[0])
                else:
                    raise ValueError("Multiple hidden axes. Unable to concatenate automatically")
            return ng.ConcatOp([fwd_out, bwd_out], ax_list)
        else:
            return [fwd_out, bwd_out]


class LSTM(Recurrent):
    """
    Long Short-Term Memory (LSTM) layer based on
    Hochreiter and Schmidhuber, Neural Computation 9(8): 1735-80 (1997).

    Arguments:
        nout (int): Number of hidden/output units
        init (Initializer): Function for initializing the model's input to hidden weights.  By
                            default, this initializer will also be used for recurrent parameters
                            unless init_inner is also specified.  Biases will always be
                            initialized to zero.
        init_inner (Initializer, optional): Function for initializing the model's recurrent
                                            parameters.  If absent, will default to using same
                                            initializer provided to init.
        activation (Transform): Activation function for the input modulation
        batch_norm (bool, optional): defaults to False to not perform batch norm. If True,
                                     batch normalization is applied to each gate after
                                     multiplying the input by W_input.
        reset_cells (bool): default to be True to make the layer stateless,
                            set to False to be stateful.
        return_sequence (bool): default to be True to return the whole sequence output.
        backward (bool): default to be False to process the sequence left to right
        name (str, optional): name to refer to this layer as.
    Attributes:
        W_input (Tensor): weights from inputs to output units
            (output_size, input_size)
        W_recur (Tensor): weights for recurrent connections
            (output_size, output_size)
        b (Tensor): Biases on output units (output_size, 1)

    Gates: i - input gate, f - forget gate, o - output gate, g - input modulation

    """
    metadata = {'layer_type': 'LSTM',
                'gates': ['i', 'f', 'o', 'g']}

    def __init__(self, nout, init, init_inner=None, activation=None, gate_activation=None,
                 batch_norm=False, reset_cells=True, return_sequence=True, backward=False,
                 scope=None, **kwargs):
        super(LSTM, self).__init__(nout, init, init_inner=init_inner, activation=activation,
                                   reset_cells=reset_cells, return_sequence=return_sequence,
                                   backward=backward, scope=scope, **kwargs)

        if batch_norm is True:
            self.batch_norm = {k: BatchNorm(scope=scope) for k in self.metadata["gates"]}
        else:
            self.batch_norm = None
        self.gate_activation = gate_activation if gate_activation is not None else self.activation

    def _step(self, h_ff, states):
        h_state = states[0]
        c_state = states[1]
        ifog = {
            k: sum([ng.cast_role(h_ff[k], self.out_axes),
                    ng.cast_role(ng.dot(self.W_recur[k], h_state), self.out_axes),
                    self.b[k],
                    ]) for k in self.metadata['gates']
        }
        ifog_act = {k: self.activation(ifog[k]) if k is 'g'
                    else self.gate_activation(ifog[k]) for k in self.metadata['gates']}

        c = ifog_act['f'] * c_state + ifog_act['i'] * ifog_act['g']
        # c_prev is the state before applying activation
        h = ifog_act['o'] * self.activation(c)
        h = ng.cast_role(h, self.out_axes)
        return [h, c]

    @ng.with_op_metadata
    @cached({})
    def __call__(self, in_obj, init_state=None):
        """
        Sets shape based parameters of this layer given an input tuple or int
        or input layer.

        Arguments:
            in_obj (int, tuple, Layer or Tensor): object that provides shape
                                                 information for layer
            init_state (tuple of Tensor): object that provides initial state, and in LSTM,
                                          it includes hidden state, and cell states

        Returns:
            rnn_out (Tensor): output

        """
        # try to understand the axes from the input
        if init_state is not None:
            assert len(init_state) == 2 and init_state[0].axes == init_state[1].axes
            self.interpret_axes(in_obj, init_state[0])
        else:
            self.interpret_axes(in_obj, init_state)

        # initialize the hidden states
        if init_state is not None:
            self.h_init = init_state[0]
            self.c_init = init_state[1]
        else:
            if self.reset_cells:
                self.h_init = ng.temporary(initial_value=0,
                                           axes=self.out_axes).named('h_init')
                self.c_init = ng.temporary(initial_value=0,
                                           axes=self.out_axes).named('c_init')
            else:
                self.h_init = ng.variable(initial_value=0,
                                          axes=self.out_axes).named('h_init')
                self.c_init = ng.variable(initial_value=0,
                                          axes=self.out_axes).named('c_init')

        # params are dictionary for i, f, o, g
        self.W_input = {k: ng.variable(axes=self.w_in_axes,
                                       initial_value=self.init,
                                       scope=self.scope).
                        named("W_in_{}".format(k)) for k in self.metadata['gates']}

        self.W_recur = {k: ng.variable(axes=self.w_re_axes,
                                       initial_value=self.init_inner,
                                       scope=self.scope).
                        named("W_re_{}".format(k)) for k in self.metadata['gates']}

        self.b = {k: ng.variable(axes=self.out_feature_axes,
                                 initial_value=0,
                                 scope=self.scope).
                  named("bias_{}".format(k)) for k in self.metadata['gates']}

        h = self.h_init
        c = self.c_init

        h_list = []
        c_list = []

        # Compute feed forward weighted inputs
        # Batch norm is computed only on the weighted inputs
        # as in https://arxiv.org/abs/1510.01378
        h_ff = dict()
        for k in self.metadata["gates"]:
            h_ff[k] = ng.dot(self.W_input[k], in_obj)
            if self.batch_norm is not None:
                h_ff[k] = self.batch_norm[k](h_ff[k])

            # slice the weighted inputs into time slices
        h_ff = get_steps(h_ff, self.recurrent_axis, self.backward)

        # recurrent computation
        for i in range(self.recurrent_axis.length):
            with ng.metadata(recurrent_step=str(i)):
                [h, c] = self._step(h_ff[i], [h, c])
                h_list.append(h)
                c_list.append(c)

        if self.return_sequence is True:
            if self.backward:
                h_list = h_list[::-1]
                c_list = c_list[::-1]
            lstm_out = ng.stack(h_list, self.recurrent_axis, pos=self.recurrent_axis_idx)
        else:
            lstm_out = h_list[-1]

        if self.reset_cells is True:
            return lstm_out
        else:
            return ng.sequential([
                ng.doall([
                    ng.assign(self.h_init, h_list[-1]),
                    ng.assign(self.c_init, c_list[-1])
                ]),
                lstm_out
            ])<|MERGE_RESOLUTION|>--- conflicted
+++ resolved
@@ -170,32 +170,11 @@
     @ng.with_op_metadata
     @cached({})
     def __call__(self, in_obj):
-<<<<<<< HEAD
-        # interpret axes
-        in_feature_axes = in_obj.axes.sample_axes() - in_obj.axes.recurrent_axis()
-        if self.W is None:
-            out_feature_axes = ng.make_axes(self.axes or [ng.make_axis(self.nout)])
-            temp_out_axes = ng.make_axes([ng.make_axis(axis.length, name=axis.name + '_out')
-                                          for axis in out_feature_axes])
-        else:
-            temp_out_axes = self.W.axes - in_feature_axes
-            out_feature_axes = ng.make_axes([ng.make_axis(axis.length,
-                                                          name=axis.name[:-len('_out')])
-                                             for axis in temp_out_axes])
-        out_axes = out_feature_axes + (in_obj.axes - in_feature_axes)
-        w_axes = temp_out_axes + in_feature_axes
-
-        # init weights
-        if self.W is None:
-            self.W = ng.variable(axes=w_axes, initial_value=self.init,
-                                 scope=self.scope).named('LinW')
-=======
         if self.W is None:
             self.W = ng.variable(
                 axes=in_obj.axes.feature_axes() + self.axes_map.keys(),
-                initial_value=self.init,
+                initial_value=self.init, scope=self.scope,
             ).named('LinW')
->>>>>>> 7def6479
 
         # in the event that the in_obj feature axes and the output feature axes
         # share axis names, self.W will have duplicate axes, which are not
@@ -333,10 +312,6 @@
             self.f_axes = ng.make_axes([in_axes[0]])
             for nm, role in zip('TRSK', self.filter_roles[1:]):
                 self.f_axes |= ng.make_axis(roles=[role], length=cpm[nm]).named(nm)
-<<<<<<< HEAD
-            self.W = ng.variable(axes=self.f_axes, initial_value=self.init,
-                                 scope=self.scope).named('convwt')
-=======
             # mark 'K' as a shadow axis for the initializers.  with #1158
             # shadows will also be important for axis name matching and roles
             # can be removed.
@@ -346,8 +321,8 @@
                 for axis in self.f_axes
             ])
 
-            self.W = ng.variable(axes=self.f_axes, initial_value=self.init).named('convwt')
->>>>>>> 7def6479
+            self.W = ng.variable(axes=self.f_axes, initial_value=self.init, 
+                                 scope=self.scope).named('convwt')
 
         if self.o_axes is None:
             self.o_axes = ng.make_axes([
