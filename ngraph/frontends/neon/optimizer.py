--- conflicted
+++ resolved
@@ -128,7 +128,9 @@
         for variable, grad in zip(selected_variables, grads):
             updates = self.variable_update(variable, grad, scale_factor)
             all_updates.append(updates)
-        return ng.doall(all_updates)
+        updates = ng.doall(all_updates)
+        grads = ng.doall(grads)
+        return ng.sequential([grads, updates, 0])
 
 
 class GradientDescentMomentum(LearningRateOptimizer):
@@ -188,7 +190,6 @@
         self.wdecay = wdecay
         self.nesterov = nesterov
 
-<<<<<<< HEAD
     def variable_update(self, variable, grad, scale_factor):
         updates = []
         velocity = ng.persistent_tensor(axes=variable.axes,
@@ -202,31 +203,6 @@
             delta = velocity
         updates.append(ng.assign(variable, variable + delta))
         return ng.sequential(updates)
-=======
-    @ng.with_op_metadata
-    def __call__(self, cost_func):
-        all_updates = []
-        batch_cost = ng.sum(cost_func, out_axes=())
-        batch_size = cost_func.axes.batch_axis().length
-        grads = [ng.deriv(batch_cost, v) / batch_size for v in batch_cost.variables()]
-        scale_factor = clip_gradient_norm(grads, batch_size, self.gradient_clip_norm)
-        for variable, grad in zip(batch_cost.variables(), grads):
-            updates = []
-            velocity = ng.persistent_tensor(axes=variable.axes,
-                                            initial_value=0.).named(variable.name + '_vel')
-            clip_grad = clip_gradient_value(grad, self.gradient_clip_value)
-            lr = - self.lrate * (scale_factor * clip_grad + self.wdecay * variable)
-            updates.append(ng.assign(velocity, velocity * self.momentum_coef + lr))
-            if self.nesterov:
-                delta = (self.momentum_coef * velocity + lr)
-            else:
-                delta = velocity
-            updates.append(ng.assign(variable, variable + delta))
-            all_updates.append(ng.sequential(updates))
-        updates = ng.doall(all_updates)
-        grads = ng.doall(grads)
-        return ng.sequential([grads, updates, 0])
->>>>>>> 73a96a0a
 
 
 class RMSProp(LearningRateOptimizer):
@@ -278,7 +254,6 @@
 
     def variable_update(self, variable, grad, scale_factor):
         epsilon, decay = (self.epsilon, self.decay_rate)
-<<<<<<< HEAD
         grad = clip_gradient_value(grad, self.gradient_clip_value)
         state = ng.persistent_tensor(axes=variable.axes, initial_value=0.)
         updates = ng.sequential([
@@ -286,18 +261,4 @@
             ng.assign(variable, variable - ((scale_factor * grad * self.lrate)
                                             / (ng.sqrt(state + epsilon) + epsilon)))
         ])
-        return updates
-=======
-        for i, (variable, grad) in enumerate(zip(batch_cost.variables(), grads)):
-            grad = clip_gradient_value(grad, self.gradient_clip_value)
-            state = ng.persistent_tensor(axes=variable.axes, initial_value=0.)
-            all_updates.append(ng.sequential([
-                ng.assign(state, decay * state + (1.0 - decay) * ng.square(grad)),
-                ng.assign(variable, variable - ((scale_factor * grad * self.lrate)
-                                                / (ng.sqrt(state + epsilon) + epsilon)))
-            ]))
-
-        updates = ng.doall(all_updates)
-        grads = ng.doall(grads)
-        return ng.sequential([grads, updates, 0])
->>>>>>> 73a96a0a
+        return updates