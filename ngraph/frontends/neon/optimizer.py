# ----------------------------------------------------------------------------
# Copyright 2016 Nervana Systems Inc.
# Licensed under the Apache License, Version 2.0 (the "License");
# you may not use this file except in compliance with the License.
# You may obtain a copy of the License at
#
#      http://www.apache.org/licenses/LICENSE-2.0
#
# Unless required by applicable law or agreed to in writing, software
# distributed under the License is distributed on an "AS IS" BASIS,
# WITHOUT WARRANTIES OR CONDITIONS OF ANY KIND, either express or implied.
# See the License for the specific language governing permissions and
# limitations under the License.
# ----------------------------------------------------------------------------
from __future__ import division
from builtins import object, zip
import ngraph as ng
from neon.optimizers.optimizer import Schedule
from neon.initializers import Constant


# Optimizer support
def L2(x):
    """
    TODO.

    Arguments:
      x: TODO

    Returns:

    """
    return ng.dot(x, x)


def clip_gradient_norm(grad_list, clip_norm, bsz):
    """
    TODO.

    Arguments:
      grad_list: TODO
      clip_norm: TODO
      bsz: TODO

    Returns:

    """
    s = None
    for param in grad_list:
        term = ng.sqrt(L2(param))
        if s is None:
            s = term
        else:
            s = s + term
    s = s / bsz
    return clip_norm / ng.max(s, clip_norm)


def clip_gradient_value(grad, clip_value=None):
    """
    TODO.

    Arguments:
      grad: TODO
      clip_value: TODO

    Returns:

    """
    if clip_value:
        return ng.clip(grad, -abs(clip_value), abs(clip_value))
    else:
        return grad


class Optimizer(object):
    """TODO."""

    def __init__(self, name=None, **kwargs):
        super(Optimizer, self).__init__(**kwargs)
        self.name = name

    def configure(self, transformer, cost, batch_size):
        """
        TODO.

        Arguments:
          transformer: TODO
          cost: TODO
          batch_size: TODO

        Returns:

        """
        raise NotImplementedError()

    def optimize(self, params_to_optimize, epoch):
        """
        TODO.

        Arguments:
          params_to_optimize: TODO
          epoch: TODO

        Returns:

        """
        raise NotImplementedError()


class GradientDescentMomentum(Optimizer):
    """TODO."""

    def __init__(
            self,
            learning_rate,
            momentum_coef=0.0,
            stochastic_round=False,
            wdecay=0.0,
            gradient_clip_norm=None,
            gradient_clip_value=None,
            name=None,
            schedule=Schedule(),
            **kwargs):
        super(GradientDescentMomentum, self).__init__(**kwargs)
        self.learning_rate = learning_rate
        self.momentum_coef = momentum_coef
        self.gradient_clip_norm = gradient_clip_norm
        self.gradient_clip_value = gradient_clip_value
        self.wdecay = wdecay
        self.schedule = schedule
        self.stochastic_round = stochastic_round
        self.transformer = None

<<<<<<< HEAD
    def configure(self, transformer, cost):
=======
    def configure(self, cost):
>>>>>>> 8481f0c8
        """
        TODO.

        Arguments:
          transformer: TODO
          cost: TODO
          batch_size: TODO

        Returns:

        """
        self.learning_rate_placeholder = ng.placeholder(axes=(), name='lrate')
        learning_rate_value = self.learning_rate_placeholder
        variables = list(cost.variables())
        grads = [
            ng.deriv(cost, variable)
            for variable in variables
        ]
        velocities = [ng.persistent_tensor(
            axes=variable.axes, init=Constant(0)) for variable in variables]

        scale_factor = 1
        if self.gradient_clip_norm:
            scale_factor = clip_gradient_norm(grads)
        if self.gradient_clip_value is not None:
            grads = [clip_gradient_value(
                grade, self.gradient_clip_value) for grade in grads]

        velocity_updates = [
            ng.assign(
                lvalue=velocity,
                rvalue=velocity * self.momentum_coef - learning_rate_value * (
                    scale_factor * grad + self.wdecay * variable)
            )
            for variable, grad, velocity in zip(variables, grads, velocities)]

        param_updates = [
            ng.assign(lvalue=variable, rvalue=variable + velocity)
            for variable, velocity in zip(variables, velocities)
        ]

        return ng.doall(velocity_updates + param_updates)

    def optimize(self, epoch):
        """
        TODO.

        Arguments:
          epoch: TODO

        Returns:

        """
        learning_rate = self.schedule.get_learning_rate(
            self.learning_rate, epoch)
        self.learning_rate_placeholder.value[()] = learning_rate<|MERGE_RESOLUTION|>--- conflicted
+++ resolved
@@ -132,11 +132,7 @@
         self.stochastic_round = stochastic_round
         self.transformer = None
 
-<<<<<<< HEAD
-    def configure(self, transformer, cost):
-=======
     def configure(self, cost):
->>>>>>> 8481f0c8
         """
         TODO.
 
