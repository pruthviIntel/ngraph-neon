# ----------------------------------------------------------------------------
# Copyright 2016 Nervana Systems Inc.
# Licensed under the Apache License, Version 2.0 (the "License");
# you may not use this file except in compliance with the License.
# You may obtain a copy of the License at
#
#      http://www.apache.org/licenses/LICENSE-2.0
#
# Unless required by applicable law or agreed to in writing, software
# distributed under the License is distributed on an "AS IS" BASIS,
# WITHOUT WARRANTIES OR CONDITIONS OF ANY KIND, either express or implied.
# See the License for the specific language governing permissions and
# limitations under the License.
# ----------------------------------------------------------------------------
from __future__ import division

import ngraph as ng
import numpy as np
<<<<<<< HEAD
from itertools import takewhile
=======
from neon.data import NervanaDataIterator, DataLoader, Text
from ngraph.frontends.neon.container import Sequential, Tree, SingleOutputTree
from ngraph.transformers import Transformer


def dataset_nclasses(dataset):
    """
    TODO.

    Arguments:
      dataset: TODO

    Returns:

    """
    if isinstance(dataset, Text):
        return dataset.nclass, dataset.seq_length
    elif isinstance(dataset, NervanaDataIterator):
        return (dataset.nclass, )
    elif isinstance(dataset, DataLoader):
        return (dataset.nclasses, )


def dataset_batchsize(dataset):
    """
    TODO.

    Arguments:
      dataset: TODO

    Returns:

    """
    if isinstance(dataset, NervanaDataIterator):
        return dataset.be.bsz
    elif isinstance(dataset, DataLoader):
        return dataset.bsz

>>>>>>> 6c09e1ad

class Model(object):
    def __init__(self, layers):
        self.layers = layers
        self.initialized = False
<<<<<<< HEAD
=======
        self.name = name
        self.epoch_index = 0
        self.finished = False

        # Wrap the list of layers in a Sequential container if a raw list of
        # layers
        if type(layers) in (Sequential, Tree, SingleOutputTree):
            self.layers = layers
        else:
            self.layers = Sequential(layers)

        self.transformer = None
        self.train_comp = None
        self.test_comp = None
        self.metric = None
        self.cost = None

    def initialize(self,
                   dataset, input_axes, target_axes,
                   cost, optimizer, metric=None):
        """
        Propagate shapes through the layers to configure, then allocate space.

        Arguments:
           dataset (NervanaDataIterator): An iterable of minibatches where each
               element is a (x, y) tuple where x is the input data and y are the labels.
               x is of dimension (feature_size, batch_size)
               y is of dimension (label_size, batch_size)
               Length of the iterator is num_batches which is num_data / batch_size.
           cost (Cost): Defines the function which the model is minimizing based
                        on the output of the last layer and the input labels.
           optimizer (Optimizer): Defines the learning rule for updating the model parameters.
           num_epochs: Number of times to iterate over the dataset.
           callbacks (Callbacks): Defines callbacks to run at the end of each mini-batch / epoch.

        Returns:

        """
        if self.initialized:
            return

        self.optimizer = optimizer

        batch_input_axes = input_axes + ng.make_axes(ax.N, )
        batch_target_axes = target_axes + ng.make_axes(ax.N, )
        self.input = ng.placeholder(axes=batch_input_axes)
        self.target = ng.placeholder(axes=batch_target_axes)
        input_axes.set_shape(dataset.shape)
        target_axes.set_shape(*(dataset_nclasses(dataset),))

        ax.N.length = dataset_batchsize(dataset)
        self.batch_input_shape = batch_input_axes.lengths
        self.batch_target_shape = batch_target_axes.lengths
>>>>>>> 6c09e1ad

    def initialize(self, in_axes):
        if not self.initialized:
            for l in self.layers:
                in_axes = l.initialize(in_axes)
        self.initialized = True

    def get_outputs(self, in_obj):
        self.initialize(in_obj.axes)
        for l in self.layers:
            in_obj = l.get_outputs(in_obj)
        return in_obj

    def bind_transformer(self, transformer, train_args, inference_args):
        self.train_comp = transformer.computation(*train_args)
        self.predictions = transformer.computation(*inference_args)
        transformer.initialize()

    def train(self, train_set, num_iterations, callbacks):
        callbacks.on_train_begin(num_iterations)

        for mb_idx, dtuple in takewhile(lambda x: x[0]<num_iterations, enumerate(train_set)):
            callbacks.on_minibatch_begin(mb_idx)

            batch_cost, _ = self.train_comp(dtuple[0], dtuple[1], mb_idx)
            self.current_batch_cost = float(batch_cost)

            callbacks.on_minibatch_end(mb_idx)

        callbacks.on_train_end()

    def eval(self, eval_set):
        eval_set.reset()
        hyps, refs = [], []
        while len(hyps) < eval_set.ndata:
            dtuple = next(eval_set)
            batch_hyps = np.argmax(self.predictions(dtuple[0]), axis=1)
            bsz = min(eval_set.ndata - len(hyps), len(batch_hyps))
            hyps.extend(list(batch_hyps[:bsz]))
            refs.extend(list(dtuple[1][0][:bsz]))
        return hyps, refs
<|MERGE_RESOLUTION|>--- conflicted
+++ resolved
@@ -16,109 +16,14 @@
 
 import ngraph as ng
 import numpy as np
-<<<<<<< HEAD
 from itertools import takewhile
-=======
-from neon.data import NervanaDataIterator, DataLoader, Text
-from ngraph.frontends.neon.container import Sequential, Tree, SingleOutputTree
-from ngraph.transformers import Transformer
 
-
-def dataset_nclasses(dataset):
-    """
-    TODO.
-
-    Arguments:
-      dataset: TODO
-
-    Returns:
-
-    """
-    if isinstance(dataset, Text):
-        return dataset.nclass, dataset.seq_length
-    elif isinstance(dataset, NervanaDataIterator):
-        return (dataset.nclass, )
-    elif isinstance(dataset, DataLoader):
-        return (dataset.nclasses, )
-
-
-def dataset_batchsize(dataset):
-    """
-    TODO.
-
-    Arguments:
-      dataset: TODO
-
-    Returns:
-
-    """
-    if isinstance(dataset, NervanaDataIterator):
-        return dataset.be.bsz
-    elif isinstance(dataset, DataLoader):
-        return dataset.bsz
-
->>>>>>> 6c09e1ad
 
 class Model(object):
     def __init__(self, layers):
         self.layers = layers
         self.initialized = False
-<<<<<<< HEAD
-=======
-        self.name = name
-        self.epoch_index = 0
-        self.finished = False
 
-        # Wrap the list of layers in a Sequential container if a raw list of
-        # layers
-        if type(layers) in (Sequential, Tree, SingleOutputTree):
-            self.layers = layers
-        else:
-            self.layers = Sequential(layers)
-
-        self.transformer = None
-        self.train_comp = None
-        self.test_comp = None
-        self.metric = None
-        self.cost = None
-
-    def initialize(self,
-                   dataset, input_axes, target_axes,
-                   cost, optimizer, metric=None):
-        """
-        Propagate shapes through the layers to configure, then allocate space.
-
-        Arguments:
-           dataset (NervanaDataIterator): An iterable of minibatches where each
-               element is a (x, y) tuple where x is the input data and y are the labels.
-               x is of dimension (feature_size, batch_size)
-               y is of dimension (label_size, batch_size)
-               Length of the iterator is num_batches which is num_data / batch_size.
-           cost (Cost): Defines the function which the model is minimizing based
-                        on the output of the last layer and the input labels.
-           optimizer (Optimizer): Defines the learning rule for updating the model parameters.
-           num_epochs: Number of times to iterate over the dataset.
-           callbacks (Callbacks): Defines callbacks to run at the end of each mini-batch / epoch.
-
-        Returns:
-
-        """
-        if self.initialized:
-            return
-
-        self.optimizer = optimizer
-
-        batch_input_axes = input_axes + ng.make_axes(ax.N, )
-        batch_target_axes = target_axes + ng.make_axes(ax.N, )
-        self.input = ng.placeholder(axes=batch_input_axes)
-        self.target = ng.placeholder(axes=batch_target_axes)
-        input_axes.set_shape(dataset.shape)
-        target_axes.set_shape(*(dataset_nclasses(dataset),))
-
-        ax.N.length = dataset_batchsize(dataset)
-        self.batch_input_shape = batch_input_axes.lengths
-        self.batch_target_shape = batch_target_axes.lengths
->>>>>>> 6c09e1ad
 
     def initialize(self, in_axes):
         if not self.initialized:
