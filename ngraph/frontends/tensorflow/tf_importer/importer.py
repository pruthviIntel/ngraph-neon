# ----------------------------------------------------------------------------
# Copyright 2016 Nervana Systems Inc.
# Licensed under the Apache License, Version 2.0 (the "License");
# you may not use this file except in compliance with the License.
# You may obtain a copy of the License at
#
#      http://www.apache.org/licenses/LICENSE-2.0
#
# Unless required by applicable law or agreed to in writing, software
# distributed under the License is distributed on an "AS IS" BASIS,
# WITHOUT WARRANTIES OR CONDITIONS OF ANY KIND, either express or implied.
# See the License for the specific language governing permissions and
# limitations under the License.
# ----------------------------------------------------------------------------
from __future__ import print_function

# basics
import mimetypes
import sys

# tensorflow
import tensorflow as tf
from google.protobuf import text_format

# importer
import ngraph as ng
from ngraph.frontends.tensorflow.tf_importer.ops_bridge import OpsBridge
from ngraph.frontends.tensorflow.tf_importer.utils import remove_tf_name_prefix


class TFImporter:
    """
    Importer for Tensorflow GraphDef
    """

    def __init__(self):
        self.reset()

    def reset(self):
        """
        Resets importer states.
        """
        # TF's graph and graph_def
        self._graph = None
        self._graph_def = None
        # name to op dict and obs bridge converter
        self._name_op_map = dict()
        self._ops_bridge = OpsBridge()
        # checkpoint path for weight import
        self._checkpoint_path = None
<<<<<<< HEAD
        # TODO: refactor this
        self.init_ops = []
=======
>>>>>>> d26911e8

    def import_protobuf(self, pb_file, verbose=False):
        """
        Imports graph_def from protobuf file to ngraph.

        Arguments:
            pb_file: Protobuf file path.
            verbose: Prints graph_def at each node if True.
        """
        # read graph_def
        graph_def = tf.GraphDef()
        if mimetypes.guess_type(pb_file)[0] == 'text/plain':
            with open(pb_file, 'r') as f:
                text_format.Merge(f.read(), graph_def)
        else:
            with open(pb_file, 'rb') as f:
                graph_def.ParseFromString(f.read())

        self.import_graph_def(graph_def, verbose=verbose)
<<<<<<< HEAD

    def import_graph(self, graph, verbose=False):
        """
        Imports a graph to ngraph.

=======

    def import_graph(self, graph, verbose=False):
        """
        Imports a graph to ngraph.

>>>>>>> d26911e8
        Args:
            graph: TF's Graph object
            verbose: Prints graph_def at each node if True.
        """
        self._graph = graph
        self._graph_def = self._graph.as_graph_def()
        self.import_graph_def(self._graph_def, verbose=verbose)

    def import_graph_def(self, graph_def, verbose=False):
        """
        Imports a graph_def to ngraph.

        Arguments:
            graph_def: GraphDef object
            verbose: Prints graph_def at each node if True.
        """
<<<<<<< HEAD
        # pass 1: identify assigns connected to NoOps (hack around issue #373)
        # TODO: just a temp fix for now
        for tf_node in graph_def.node:
            if tf_node.op == 'NoOp' and tf_node.name == 'init':
                assign_op_names = set(
                    [remove_tf_name_prefix(name) for name in tf_node.input])
                self._ops_bridge.init_assign_op_names |= assign_op_names

        # pass 2: process nodes
=======
        # process nodes
>>>>>>> d26911e8
        for tf_node in graph_def.node:
            # print node
            if verbose:
                print(tf_node)

            # resolve inputs
            input_ops = [
                self.get_op_handle_by_name(name) for name in tf_node.input
            ]

            # get output op
            if None in input_ops:
                # ignored
                output_op = None
            else:
                # call bridge op
                output_op = self._ops_bridge(tf_node, input_ops)

            # convert to list for convenience
            if isinstance(output_op, tuple):
                output_op = list(output_op)
            else:
                output_op = [output_op]

            # post-process output ops
            for idx in range(len(output_op)):
                output_op[idx] = self._post_process_op(output_op[idx])

            # convert back to tuple or op
            if len(output_op) > 1:
                output_op = tuple(output_op)
            else:
                output_op = output_op[0]

            self._name_op_map[tf_node.name] = output_op

<<<<<<< HEAD
            self._name_op_map[tf_node.name] = output_op

    def import_meta_graph(self, mata_graph_path, checkpoint_path=None):
        """
        Import metagrpah and checkpoint (optional)

        Arguments:
            mata_graph_path: path to MetaGraph file
            checkpoint_path: path to checkpoint file
        """
        self._checkpoint_path = checkpoint_path
        graph = tf.Graph()
        with graph.as_default():
            # restore from meta
            self.saver = tf.train.import_meta_graph(mata_graph_path)
            # parse graph
            self.import_graph(graph)

    def get_op_handle(self, tf_op):
        """
        Get the matching tf op to ngraph op

        Arguments:
            tf_op: TensorFlow graph node or a list of nodes.

        Returns:
            Op: the corresponding ngraph op or a list of ops.
        """
=======
    def import_meta_graph(self, mata_graph_path, checkpoint_path=None):
        """
        Import metagrpah and checkpoint (optional)

        Arguments:
            mata_graph_path: path to MetaGraph file
            checkpoint_path: path to checkpoint file
        """
        self._checkpoint_path = checkpoint_path
        graph = tf.Graph()
        with graph.as_default():
            # restore from meta
            self.saver = tf.train.import_meta_graph(mata_graph_path)
            # parse graph
            self.import_graph(graph)

    def get_op_handle(self, tf_op):
        """
        Get the matching tf op to ngraph op

        Arguments:
            tf_op: TensorFlow graph node or a list of nodes.

        Returns:
            Op: the corresponding ngraph op or a list of ops.
        """
>>>>>>> d26911e8
        if isinstance(tf_op, list):
            return [self.get_op_handle_by_name(op.name) for op in tf_op]
        else:
            return self.get_op_handle_by_name(tf_op.name)

    def get_op_handle_by_name(self, name):
        """
        Get ngraph op from TF Node's name, supports multiple output node.

        Arguments:
            name: TF Node's name. For example, `BroadcastGradientArguments1`
                  retrieves the index 1 output of the op
                  `gradients/mul_grad/BroadcastGradientArgs`

        Returns:
            Op: the corresponding ngraph op
        """
        # remove prefix
        name = remove_tf_name_prefix(name)

        # remove suffix of ":" for multiple output node
        name_splits = name.split(":")

        # get node
        if len(name_splits) > 1:
            # check
            assert len(name_splits) == 2
            # split
            idx = int(name_splits[1])
            name_truncated = name_splits[0]
            # get outputs
            outputs = self._name_op_map[name_truncated]
            # get by idx
            if not isinstance(outputs, tuple):
                assert idx == 0
                return self._name_op_map[name_truncated]
            else:
                return self._name_op_map[name_truncated][idx]
        else:
            return self._name_op_map[name]

    def get_collection_handle(self, names):
        """
        Get collection handles, collection are saved via `tf.add_to_collection`.

        Arguments:
            names: list of names

        Returns:
            List of ngraph ops corresponding to the names
        """
        if self._graph is None:
            raise ValueError("self.graph is empty, import meta_graph first.")
        with self._graph.as_default():
            tf_nodes = [tf.get_collection(name)[0] for name in names]
            ng_ops = [self.get_op_handle(tf_node) for tf_node in tf_nodes]
            return ng_ops

    def get_restore_op(self):
        """
        Get variable restoring ngraph op from TF model checkpoint

        Returns:
            A `ng.doall` op that restores the stored weights in TF model
            checkpoint
        """
        if self._graph is None:
            raise ValueError("self._graph is None, import meta_graph first.")
        if self._checkpoint_path is None:
            raise ValueError("self._checkpoint_path is None, please specify"
                             "checkpoint_path while importing meta_graph.")
        with self._graph.as_default():
            tf_variables = tf.all_variables()
            ng_variables = self.get_op_handle(tf_variables)
            ng_restore_ops = []
            with tf.Session() as sess:
                self.saver.restore(sess, self._checkpoint_path)
                for tf_variable, ng_variable in zip(tf_variables, ng_variables):
                    val = sess.run(tf_variable)
                    with ng.Op.saved_user_deps():
                        restore_op = ng.assign(ng_variable, val)
                        ng_restore_ops.append(restore_op)
            with ng.Op.saved_user_deps():
                ng_restore_ops = ng.doall(ng_restore_ops)
            return ng_restore_ops

    def _post_process_op(self, op):
        """
        Replace op name for safety and cast op's axes if necessary.

        Arguments:
            op: A ngraph Op.

        Returns:
            Processed ngraph Op.
        """
        if op is None:
            return None
        # avoid illegal names in ngraph generated code
        op.name = op.name.replace("/", "_")

        # cast to new axes for safety: debugging purpose only
        # import ngraph as ng
        # if hasattr(op, 'axes'):
        #     new_axes = [ng.make_axis(a.length) for a in op.axes]
        #     op = ng.cast_axes(op, axes=new_axes)
        return op

    def _get_unimplemented_ops(self, pb_path):
        """
        Returns a list of unimplemented ops' names.

        Arguments:
            pb_path: Protobuf file path.

        Returns:
            List of unimplemented ops' names.
        """
        # get required op
        with open(pb_path) as f:
            lines = f.readlines()
            lines = [l.strip() for l in lines]

            required_ops = set()
            for line in lines:
                if line[:3] == 'op:':
                    op_name = line.split(' ')[1][1:-1]
                    required_ops.add(op_name)

        # get supported ops
        ob = OpsBridge()
        supported_ops = set([name for name in dir(ob)
                             if name[:1] != "_" and name not in ob.__dict__])

        # get unimplemented ops
        unimplemented_ops = required_ops - supported_ops
        return sorted(list(unimplemented_ops))


if __name__ == '__main__':
    # get unimplemented ops
    importer = TFImporter()
    ops = importer._get_unimplemented_ops(sys.argv[1])
    print(ops)<|MERGE_RESOLUTION|>--- conflicted
+++ resolved
@@ -48,11 +48,6 @@
         self._ops_bridge = OpsBridge()
         # checkpoint path for weight import
         self._checkpoint_path = None
-<<<<<<< HEAD
-        # TODO: refactor this
-        self.init_ops = []
-=======
->>>>>>> d26911e8
 
     def import_protobuf(self, pb_file, verbose=False):
         """
@@ -72,19 +67,11 @@
                 graph_def.ParseFromString(f.read())
 
         self.import_graph_def(graph_def, verbose=verbose)
-<<<<<<< HEAD
 
     def import_graph(self, graph, verbose=False):
         """
         Imports a graph to ngraph.
 
-=======
-
-    def import_graph(self, graph, verbose=False):
-        """
-        Imports a graph to ngraph.
-
->>>>>>> d26911e8
         Args:
             graph: TF's Graph object
             verbose: Prints graph_def at each node if True.
@@ -101,19 +88,7 @@
             graph_def: GraphDef object
             verbose: Prints graph_def at each node if True.
         """
-<<<<<<< HEAD
-        # pass 1: identify assigns connected to NoOps (hack around issue #373)
-        # TODO: just a temp fix for now
-        for tf_node in graph_def.node:
-            if tf_node.op == 'NoOp' and tf_node.name == 'init':
-                assign_op_names = set(
-                    [remove_tf_name_prefix(name) for name in tf_node.input])
-                self._ops_bridge.init_assign_op_names |= assign_op_names
-
-        # pass 2: process nodes
-=======
         # process nodes
->>>>>>> d26911e8
         for tf_node in graph_def.node:
             # print node
             if verbose:
@@ -148,9 +123,6 @@
             else:
                 output_op = output_op[0]
 
-            self._name_op_map[tf_node.name] = output_op
-
-<<<<<<< HEAD
             self._name_op_map[tf_node.name] = output_op
 
     def import_meta_graph(self, mata_graph_path, checkpoint_path=None):
@@ -179,34 +151,6 @@
         Returns:
             Op: the corresponding ngraph op or a list of ops.
         """
-=======
-    def import_meta_graph(self, mata_graph_path, checkpoint_path=None):
-        """
-        Import metagrpah and checkpoint (optional)
-
-        Arguments:
-            mata_graph_path: path to MetaGraph file
-            checkpoint_path: path to checkpoint file
-        """
-        self._checkpoint_path = checkpoint_path
-        graph = tf.Graph()
-        with graph.as_default():
-            # restore from meta
-            self.saver = tf.train.import_meta_graph(mata_graph_path)
-            # parse graph
-            self.import_graph(graph)
-
-    def get_op_handle(self, tf_op):
-        """
-        Get the matching tf op to ngraph op
-
-        Arguments:
-            tf_op: TensorFlow graph node or a list of nodes.
-
-        Returns:
-            Op: the corresponding ngraph op or a list of ops.
-        """
->>>>>>> d26911e8
         if isinstance(tf_op, list):
             return [self.get_op_handle_by_name(op.name) for op in tf_op]
         else:
