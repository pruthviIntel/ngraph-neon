--- conflicted
+++ resolved
@@ -17,20 +17,12 @@
     py::module mod("clsBackend");
     py::module::import("clsCallFrame");
     py::module::import("clsParameterizedTensorView");
-<<<<<<< HEAD
-    //py::module::import("clsNDArrayBase");
-=======
->>>>>>> 866a1808
     using ET = ngraph::element::TraitedType<float>;
 
     py::class_<Backend, std::shared_ptr<Backend>> clsBackend(mod, "clsBackend");
     clsBackend.def("make_call_frame", &Backend::make_call_frame);
-<<<<<<< HEAD
     clsBackend.def("make_primary_tensor_view",
                    &Backend::make_primary_tensor_view);
-=======
-    clsBackend.def("make_primary_tensor_view", &Backend::make_primary_tensor_view);
->>>>>>> 866a1808
     clsBackend.def("make_parameterized_tensor_view", (std::shared_ptr<ParameterizedTensorView<ET>> (Backend::*) (const ngraph::Shape& )) &Backend::make_parameterized_tensor_view);
     clsBackend.def("make_parameterized_tensor_view", (std::shared_ptr<ParameterizedTensorView<ET>> (Backend::*) (const NDArrayBase<ET::type>& )) &Backend::make_parameterized_tensor_view);
     return mod.ptr();
