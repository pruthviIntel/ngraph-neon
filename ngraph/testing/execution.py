# ----------------------------------------------------------------------------
# Copyright 2016 Nervana Systems Inc.
# Licensed under the Apache License, Version 2.0 (the "License");
# you may not use this file except in compliance with the License.
# You may obtain a copy of the License at
#
#      http://www.apache.org/licenses/LICENSE-2.0
#
# Unless required by applicable law or agreed to in writing, software
# distributed under the License is distributed on an "AS IS" BASIS,
# WITHOUT WARRANTIES OR CONDITIONS OF ANY KIND, either express or implied.
# See the License for the specific language governing permissions and
# limitations under the License.
# ----------------------------------------------------------------------------
from __future__ import division
from builtins import object
from contextlib import contextmanager

import numpy as np
import ngraph as ng
import ngraph.transformers as ngt


class ExecutorFactory(object):
    """TODO."""

    def __init__(self):
        pass

    def __enter__(self):
        self.transformer = ngt.make_transformer()
        return self

    def __exit__(self, *args):
        self.transformer.cleanup()

    def executor(self, results, *parameters):
        return self.transformer.computation(results, *parameters)

    def numeric_derivative(self, f, p_x, dx, *params):
        comp = self.transformer.computation(f, p_x, *params)

        def helper(x, *args):
            def comp_helper(xx):
                return comp(xx, *args)

            return numeric_derivative(comp_helper, x, dx)

        return helper

    def derivative(self, f, px, *parameters):
        """
        Full derivative of f wrt placeholder px

        Arguments:
          f: TODO
          px: TODO
          parameters: TODO

        Returns:

        """
        fshape = f.axes.lengths
        xshape = px.axes.lengths

        # print "============="
        # for op in Op.ordered_ops([dfdx]):
        #     print '-----'
        #     print op, op.axes
        #     print op.args
        #     print '------'
        # print "============="

        px.input = True

        if len(fshape) is 0:
            return self.transformer.computation(ng.deriv(f, px), px, *parameters)
        else:
            initial_adjoint = ng.placeholder(f.axes)
            adjoint = np.zeros(fshape, dtype=f.dtype)
            dfdx = ng.deriv(f, px, error=initial_adjoint)
            comp = self.transformer.computation(dfdx, initial_adjoint, px, *parameters)

            def helper(x, *args):
                dfdxshape = list(fshape)
                dfdxshape.extend(xshape)
                npdfdx = np.empty(dfdxshape, dtype=x.dtype)

                dindex = [0 for _ in fshape]
                dindex.extend([slice(None) for _ in xshape])

                idxiter = np.nditer(
                    adjoint, flags=['multi_index'], op_flags=['readwrite'])
                for dfdxiter in idxiter:
                    dfdxiter[...] = 1
                    df = comp(adjoint, x, *args)
                    dindex[0:len(fshape)] = idxiter.multi_index
                    npdfdx[tuple(dindex)] = df
                    dfdxiter[...] = 0

                return npdfdx

            return helper

<<<<<<< HEAD
=======

>>>>>>> f4d5e945
@contextmanager
def executor(results, *parameters):
    """
    Generate a single-entry transformer that computes results from parameters

    Arguments:
      results: TODO
      parameters: TODO

    Returns:
      Function of placeholders in parameters
    """
    ex = ExecutorFactory()
    ex.__enter__()
    yield ex.executor(results, *parameters)
    ex.__exit__()


def numeric_derivative(f, x, dx):
    """
    Computer df/dx at x numerically.
    Do not use for non-continuous derivatives such as min/max.  If there is a tie at the
    extremum, only one value will change and the computed derivative will be very wrong.

    Would be useful to have a batch axis some time.

    Arguments:
      f: Tensor function.
      x: Derivative position.
      dx: scalar dx change in each dimension

    Returns:
      Derivative, with f(x), x indexing, i.e. if f is 2x4 and x is 3x7, result is 2x4x3x7.
    """

    def shape(x):
        """
        Returns the shape of the tensor/scalar x
        """
        if isinstance(x, np.ndarray):
            return x.shape
        else:
            return ()

    if isinstance(x, np.ndarray) and x.dtype == int:
        raise ValueError('x shouldnt be of type int, should be a float')

    xshape = shape(x)
    # Copy because we always compute into the same place
    y = np.copy(f(x))
    fshape = shape(y)
    dshape = list(fshape)
    dshape.extend(xshape)
    d = np.zeros(shape=dshape, dtype=np.float32)
    dindex = [slice(None) for _ in fshape]
    dindex.extend((0 for _ in xshape))

    idxiter = np.nditer(x, flags=['multi_index'], op_flags=['readwrite'])
    for xiter in idxiter:
        old_x = np.float32(xiter)
        xiter[...] = old_x + dx
        dy = f(x) - y
        dindex[len(fshape):] = idxiter.multi_index
        d[tuple(dindex)] = (dy / dx)
        xiter[...] = old_x
    return d


def check_derivative(f, x, delta, x_value, parameters=[], parameter_values=[], **kwargs):
    """
    Check that the numeric and symbol derivatives of f with respect to x are
    the same when x has value x_value.

    Arguments:
        f: function to take the derivative of
        x: variable to take the derivative with respect to
        delta: distance to perturn x in numeric derivative
        x_value: the value of x we are going to compute the derivate of f at
        parameters: extra parameters to f
        parameter_values: value of extra parameters to f
        kwargs: passed to assert_allclose.  Useful for atol/rtol.
    """

    with ExecutorFactory() as ex:

        dfdx_numeric = ex.numeric_derivative(f, x, delta, *parameters)
        dfdx_symbolic = ex.derivative(f, x, *parameters)

        ng.testing.assert_allclose(
            dfdx_numeric(x_value, *parameter_values),
            dfdx_symbolic(x_value, *parameter_values),
            **kwargs
        )<|MERGE_RESOLUTION|>--- conflicted
+++ resolved
@@ -102,10 +102,7 @@
 
             return helper
 
-<<<<<<< HEAD
-=======
 
->>>>>>> f4d5e945
 @contextmanager
 def executor(results, *parameters):
     """
