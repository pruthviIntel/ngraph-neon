# ----------------------------------------------------------------------------
# Copyright 2016 Nervana Systems Inc.
# Licensed under the Apache License, Version 2.0 (the "License");
# you may not use this file except in compliance with the License.
# You may obtain a copy of the License at
#
#      http://www.apache.org/licenses/LICENSE-2.0
#
# Unless required by applicable law or agreed to in writing, software
# distributed under the License is distributed on an "AS IS" BASIS,
# WITHOUT WARRANTIES OR CONDITIONS OF ANY KIND, either express or implied.
# See the License for the specific language governing permissions and
# limitations under the License.
# ----------------------------------------------------------------------------

from __future__ import print_function

from ngraph.testing.decorators import with_error_settings, raise_all_numpy_errors
from ngraph.testing.error_check import assert_allclose, allclose
from ngraph.testing.random import RandomTensorGenerator
from ngraph.testing.execution import executor, ExecutorFactory, \
<<<<<<< HEAD
    numeric_derivative, check_derivative, is_flex_factory
=======
    numeric_derivative, check_derivative
from ngraph.testing.conv_utils import ConvParams, reference_conv, reference_deconv_bprop, \
    reference_deconv_fprop
>>>>>>> b21218a0

__all__ = [
    'with_error_settings',
    'raise_all_numpy_errors',
    'assert_allclose',
    'allclose',
    'RandomTensorGenerator',
    'executor',
    'ExecutorFactory',
    'numeric_derivative',
    'check_derivative',
<<<<<<< HEAD
    'is_flex_factory',
=======
    'ConvParams',
    'reference_conv',
    'reference_deconv_bprop',
    'reference_deconv_fprop'
>>>>>>> b21218a0
]<|MERGE_RESOLUTION|>--- conflicted
+++ resolved
@@ -19,13 +19,9 @@
 from ngraph.testing.error_check import assert_allclose, allclose
 from ngraph.testing.random import RandomTensorGenerator
 from ngraph.testing.execution import executor, ExecutorFactory, \
-<<<<<<< HEAD
     numeric_derivative, check_derivative, is_flex_factory
-=======
-    numeric_derivative, check_derivative
 from ngraph.testing.conv_utils import ConvParams, reference_conv, reference_deconv_bprop, \
     reference_deconv_fprop
->>>>>>> b21218a0
 
 __all__ = [
     'with_error_settings',
@@ -37,12 +33,9 @@
     'ExecutorFactory',
     'numeric_derivative',
     'check_derivative',
-<<<<<<< HEAD
-    'is_flex_factory',
-=======
     'ConvParams',
     'reference_conv',
     'reference_deconv_bprop',
-    'reference_deconv_fprop'
->>>>>>> b21218a0
+    'reference_deconv_fprop',
+    'is_flex_factory',
 ]