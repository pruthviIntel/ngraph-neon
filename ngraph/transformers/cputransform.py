# ----------------------------------------------------------------------------
# Copyright 2016 Nervana Systems Inc.
# Licensed under the Apache License, Version 2.0 (the "License");
# you may not use this file except in compliance with the License.
# You may obtain a copy of the License at
#
#      http://www.apache.org/licenses/LICENSE-2.0
#
# Unless required by applicable law or agreed to in writing, software
# distributed under the License is distributed on an "AS IS" BASIS,
# WITHOUT WARRANTIES OR CONDITIONS OF ANY KIND, either express or implied.
# See the License for the specific language governing permissions and
# limitations under the License.
# ----------------------------------------------------------------------------

from __future__ import division
from __future__ import print_function

from functools import wraps
from operator import itemgetter
# These are indirectly used by the generated code
import numpy as np
import os

from ngraph.util.pygen import PyGen, indenting
from ngraph.util.generics import generic_method

from ngraph.op_graph.op_graph import AbsoluteOp, Add, Argmax, Argmin, \
    ContiguousOp, CosOp, Op, Divide, FloorDivide, DotLowDimension, \
    Mod, Equal, ExpOp, Greater, GreaterEqual, Less, LessEqual, \
    LogOp, Max, Maximum, Min, Minimum, Multiply, NegativeOp, NotEqual, OneHotOp, \
    ReciprocalOp, Power, AssignOp, SignOp, SinOp, SqrtOp, SquareOp, RngOp, \
    Subtract, Sum, Prod, TanhOp, TensorSizeOp, Fill, TensorDescription, \
    SetItemOp, ReductionOp
from ngraph.op_graph.convolution import ConvolutionOp, update_conv, bprop_conv
from ngraph.op_graph.pooling import PoolingOp, BpropPoolOp
from ngraph.op_graph.lookuptable import LookupTableOp, update_lut
from ngraph.op_graph.ctc import CTCOp
from ngraph.op_graph.debug import PrintOp
from ngraph.transformers.passes.passes import RequiredTensorShaping, \
    CPUTensorShaping, SimplePrune
from ngraph.transformers.passes.cpulayout import CPUTensorLayout

from ngraph.transformers.base import Transformer, DeviceBufferStorage, \
    DeviceBufferReference, DeviceTensor, make_transformer_factory, \
    set_transformer_factory

from ngraph.op_graph.comm_nodes import CPUQueueSendOp, CPUQueueRecvOp, \
    CPUQueueGatherSendOp, CPUQueueGatherRecvOp, CPUQueueScatterSendOp, \
    CPUQueueScatterRecvOp


class CPUConvEngine(object):

    @staticmethod
    def get_slices(I, F, O, conv_params):
        C, D, H, W, _ = I.tensor_description.axes.lengths
        C, T, R, S, K = F.tensor_description.axes.lengths
        K, M, P, Q, _ = O.tensor_description.axes.lengths
        pad_d, pad_h, pad_w = itemgetter(*('pad_' + s for s in ('d', 'h', 'w')))(conv_params)
        str_d, str_h, str_w = itemgetter(*('str_' + s for s in ('d', 'h', 'w')))(conv_params)
        dil_d, dil_h, dil_w = itemgetter(*('dil_' + s for s in ('d', 'h', 'w')))(conv_params)
        mSlice = [CPUConvEngine.fprop_slice(m, T, D, pad_d, str_d, dil_d) for m in range(M)]
        pSlice = [CPUConvEngine.fprop_slice(p, R, H, pad_h, str_h, dil_h) for p in range(P)]
        qSlice = [CPUConvEngine.fprop_slice(q, S, W, pad_w, str_w, dil_w) for q in range(Q)]
        dSlice = [CPUConvEngine.bprop_slice(d, T, M, pad_d, str_d, dil_d) for d in range(D)]
        hSlice = [CPUConvEngine.bprop_slice(h, R, P, pad_h, str_h, dil_h) for h in range(H)]
        wSlice = [CPUConvEngine.bprop_slice(w, S, Q, pad_w, str_w, dil_w) for w in range(W)]

        return (mSlice, pSlice, qSlice, dSlice, hSlice, wSlice)

    @staticmethod
    def fprop_slice(q, S, X, padding, stride, dilation):
        f1 = None
        qs = q * stride - padding
        for s in range(S):
            x = qs + s * dilation
            if f1 is None and x >= 0 and x < X:
                x1 = x
                f1 = s
            if x < X:
                x2 = x
                f2 = s
        if f1 is None:
            return (slice(0, 0, 1), slice(0, 0, 1), 0)
        return (slice(f1, f2 + 1), slice(x1, x2 + 1, dilation), f2 - f1 + 1)

    @staticmethod
    def bprop_slice(x, S, Q, padding, stride, dilation):
        qs = x - (dilation * (S - 1) - padding)
        f1 = None
        for s in range(S):
            q = qs + s * dilation
            if q % stride == 0:
                q //= stride
                if q >= 0 and q < Q:
                    if f1 is None:
                        f1 = s
                        x1 = q
                    f2 = s
                    x2 = q
        if f1 is None:
            return (slice(0, 0, 1), slice(0, 0, 1), 0)

        f_step = 1
        while ((f_step * dilation) % stride) != 0:
            f_step += 1
        x_step = (f_step * dilation) // stride
        return (slice(f1, f2 + 1, f_step), slice(x1, x2 + 1, x_step), 0)


class CPUPoolEngine(object):

    @staticmethod
    def get_slices(I, O, pool_params):
        C, D, H, W, _ = I.tensor_description.axes.lengths
        K, M, P, Q, N = O.tensor_description.axes.lengths

        J, T, R, S, op = itemgetter(*('J', 'T', 'R', 'S', 'op'))(pool_params)
        p_c, p_d, p_h, p_w = itemgetter(*('pad_' + s for s in ('c', 'd', 'h', 'w')))(pool_params)
        s_c, s_d, s_h, s_w = itemgetter(*('str_' + s for s in ('c', 'd', 'h', 'w')))(pool_params)

        kSlice = [CPUPoolEngine.pool_slice(k, J, C, p_c, s_c) for k in range(K)]
        mSlice = [CPUPoolEngine.pool_slice(m, T, D, p_d, s_d) for m in range(M)]
        pSlice = [CPUPoolEngine.pool_slice(p, R, H, p_h, s_h) for p in range(P)]
        qSlice = [CPUPoolEngine.pool_slice(q, S, W, p_w, s_w) for q in range(Q)]
        array_argmax = np.empty((K, M, P, Q, N), dtype=np.uint32) if op == "max" else None

        return (kSlice, mSlice, pSlice, qSlice, op, array_argmax)

    @staticmethod
    def pool_slice(q, S, X, padding, strides):
        qs = q * strides - padding
        firstI = None
        for s in range(S):
            x = qs + s
            if x >= 0 and x < X:
                if firstI is None:
                    firstI = x
                lastI = x
        return (slice(firstI, lastI + 1), lastI - firstI + 1)


class CPUDeviceBufferStorage(DeviceBufferStorage):

    def __init__(self, transformer, bytes, dtype, **kwargs):
        super(CPUDeviceBufferStorage, self).__init__(transformer, bytes, dtype, **kwargs)
        self.storage = None

    def create_device_tensor(self, tensor_description):
        shape_str = "_".join((str(_) for _ in tensor_description.shape))
        return CPUDeviceTensor(self.transformer, self, tensor_description,
                               name="{}_v_{}_{}".format(self.name,
                                                        tensor_description.name,
                                                        shape_str))

    @property
    def alloc_name(self):
        """
        :return: Name for allocation method.
        """
        return "alloc_" + self.name

    @property
    def update_name(self):
        """
        :return: name for update method.
        """
        return "update_" + self.name

    @property
    def ref_str(self):
        """
        :return: name to reference variable.
        """
        return self.name

    def transform_allocate(self):
        self.transformer.init_code.append("{} = None", self.ref_str)
        self.transformer.allocate_storage_code.append("def {}():", self.alloc_name)
        with indenting(self.transformer.allocate_storage_code):
            elts = self.bytes // self.dtype.itemsize
            self.transformer.allocate_storage_code.append(
                "{}(np.empty({}, dtype=np.dtype('{}')))",
                self.update_name, elts, self.dtype.name)
            self.transformer.allocate_storage_code.endl()

        self.transformer.allocate_storage_code.append("def {}(buffer):",
                                                      self.update_name)
        with indenting(self.transformer.allocate_storage_code):
            self.transformer.allocate_storage_code.append("global {}", self.ref_str)
            self.transformer.allocate_storage_code.append("{} = buffer", self.ref_str)
            self.transform_allocate_views()
        self.transformer.allocate_storage_code.endl()

        self.transformer.allocate_code.append("{}()", self.alloc_name)


class CPUDeviceBufferReference(DeviceBufferReference):

    def __init__(self, transformer, **kwargs):
        super(CPUDeviceBufferReference, self).__init__(transformer, **kwargs)


class CPUDeviceTensor(DeviceTensor):

    def __init__(self, transformer, device_buffer, tensor_description, **kwargs):
        super(CPUDeviceTensor, self).__init__(transformer, device_buffer, tensor_description,
                                              **kwargs)
        self.__tensor = None

    @property
    def tensor(self):
        if self.__tensor is None:
            self.__tensor = self.transformer.globals.get(self.name)
        return self.__tensor

    @property
    def ref_str(self):
        """
        :return: name to reference variable.
        """
        return self.name

    def transform_allocate(self):
        tensor_description = self.tensor_description
        self.transformer.init_code.append("{} = None", self.ref_str)
        self.transformer.allocate_storage_code.append(
            """global {ref}
{ref} = np.ndarray(
    shape={shape},
    dtype=np.{dtype},
    buffer=buffer,
    offset={offset},
    strides={strides})""",
            ref=self.ref_str,
            shape=tensor_description.shape,
            dtype=tensor_description.dtype,
            offset=tensor_description.offset,
            strides=tensor_description.strides)

    def get(self, tensor):
        if tensor is None:
            return self.tensor
        tensor[:] = self.tensor

    def __getitem__(self, key):
        return self.tensor.__getitem__(key)

    def __setitem__(self, key, value):
        # Temporary hack to interoperate with neon cpu backend.
        if hasattr(value, '_tensor'):
            value = value._tensor
        self.tensor.__setitem__(key, value)


def get_tensors(f):
    def tensor(x):
        if isinstance(x, CPUDeviceTensor):
            return x.tensor
        return x

    @wraps(f)
    def helper(*args):
        return f(*(tensor(arg) for arg in args))

    return helper


class CPUCodeGenerator(PyGen):

    def __init__(self, **kwargs):
        super(CPUCodeGenerator, self).__init__(prefix="op", **kwargs)

        # These will get passed over to the computation in the model
        self.conv_params = dict()
        self.conv_slices = dict()
        self.pool_params = dict()
        self.pool_slices = dict()
        self.send_nodes = []
        self.recv_nodes = []
        self.scatter_send_nodes = []
        self.scatter_recv_nodes = []
        self.gather_send_nodes = []
        self.gather_recv_nodes = []

    def name(self, x):
        if isinstance(x, CPUDeviceBufferStorage):
            return x.ref_str
        if isinstance(x, CPUDeviceTensor):
            return x.ref_str
        return x

    def np_reduction_axis(self, op):
        """
        Returns numpy reduction axis of an op

        Args:
            op: instance of ReductionOp

        Returns:
            tuple of numpy reduction axis
        """
        if not isinstance(op, ReductionOp):
            raise ValueError("Op %s must be an instance of ReductionOp" % op)
        input_axes = op.args[0].axes
        reduction_axes = op.reduction_axes
        np_axis = tuple([input_axes.index(axis) for axis in reduction_axes])
        return np_axis[0] if len(np_axis) == 1 else np_axis

    @generic_method(Op)
    def allocate_op(self, op, *args):
        pass

    @allocate_op.on_type(ConvolutionOp)
    def allocate_op(self, op, outputs, inputs, filters):
        pad_d, pad_h, pad_w = itemgetter(*('pad_' + s for s in ('d', 'h', 'w')))(op.conv_params)
        str_d, str_h, str_w = itemgetter(*('str_' + s for s in ('d', 'h', 'w')))(op.conv_params)
        pad = [pad_d, pad_h, pad_w]
        stride = [str_d, str_h, str_w]
        self.append("mkldnn.init_conv_fprop(index={}, I={}, F={}, O={}, pad={}, stride={})",
                    op.index, inputs, filters, outputs, pad, stride)

    @allocate_op.on_type(bprop_conv)
    def allocate_op(self, op, gI, delta, filters):
        pad_d, pad_h, pad_w = itemgetter(*('pad_' + s for s in ('d', 'h', 'w')))(op.conv_params)
        str_d, str_h, str_w = itemgetter(*('str_' + s for s in ('d', 'h', 'w')))(op.conv_params)
        pad = [pad_d, pad_h, pad_w]
        stride = [str_d, str_h, str_w]
        self.append("mkldnn.init_conv_bprop(index={}, E={}, F={}, gI={}, pad={}, stride={})",
                    op.index, delta, filters, gI, pad, stride)

    @generic_method(Op)
    def generate_op(self, op, *args):
        if op.is_device_op:
            raise ValueError((
                "{class_name} doesn't have a generate_op method for op: {op}. "
                "In order to fix this, add a method generate_op decorated with "
                "@generate_op.on_type({op}) to class {class_name}."
            ).format(
                class_name=self.__class__.__name__,
                op=op.__class__.__name__,
            ))

    @generate_op.on_type(AbsoluteOp)
    def generate_op(self, op, out, x):
        self.append("np.abs({}, out={})", x, out)

    @generate_op.on_type(Add)
    def generate_op(self, op, out, x, y):
        self.append("np.add({}, {}, out={})", x, y, out)

    @generate_op.on_type(Argmax)
    def generate_op(self, op, out, x):
        self.append("np.ndarray.argmax({}, axis={}, out={})", x, self.np_reduction_axis(op), out)

    @generate_op.on_type(Argmin)
    def generate_op(self, op, out, x):
        self.append("np.ndarray.argmin({}, axis={}, out={})", x, self.np_reduction_axis(op), out)

    @generate_op.on_type(ConvolutionOp)
    def generate_op(self, op, outputs, inputs, filters):
        self.conv_params[op.index] = op.conv_params
        self.conv_slices[op.index] = \
            CPUConvEngine.get_slices(inputs, filters, outputs, op.conv_params)
        self.append("mkldnn.fprop_conv({}, self.conv_slices[{}], I={}, F={}, O={})",
                    op.index, op.index, inputs, filters, outputs)

    @generate_op.on_type(bprop_conv)
    def generate_op(self, op, outputs, delta, filters):
        self.append("mkldnn.bprop_conv({}, self.conv_slices[{}], E={}, F={}, gI={})",
                    op.index, op.index, delta, filters, outputs)

    @generate_op.on_type(update_conv)
    def generate_op(self, op, outputs, delta, inputs):
        self.append("update_conv(self.conv_slices[{}], I={}, E={}, U={})",
                    op.index, inputs, delta, outputs)

    @generate_op.on_type(PoolingOp)
    def generate_op(self, op, outputs, inputs):
        self.pool_params[op.index] = op.pool_params
        self.pool_slices[op.index] = CPUPoolEngine.get_slices(inputs, outputs, op.pool_params)
        self.append("fprop_pool(self.pool_slices[{}], arrI={}, arrO={})",
                    op.index, inputs, outputs)

    @generate_op.on_type(BpropPoolOp)
    def generate_op(self, op, outputs, delta):
        self.append("bprop_pool(self.pool_slices[{}], arrE={}, arrD={})",
                    op.index, delta, outputs)

    @generate_op.on_type(LookupTableOp)
    def generate_op(self, op, outputs, lut, idx):
        self.append("fprop_lut(lut={}, idx={}, axis={}, output={})",
                    lut, idx, op.lut_axis, outputs)

    @generate_op.on_type(update_lut)
    def generatea_op(self, op, outputs, delta, idx):
        if op.update:
            self.append("update_lut(error={}, idx={}, pad_idx={}, axis={}, dW={})",
                        delta, idx, op.pad_idx, op.lut_axis, outputs)

    @generate_op.on_type(CTCOp)
    def generate_op(self, op, outputs, activations, lbls, utt_lens, lbl_lens, grads):
        self.append("ctc_cpu(acts={}, lbls={}, utt_lens={}, lbl_lens={}, grads={}, costs={})",
                    activations, lbls, utt_lens, lbl_lens, grads, outputs)

    @generate_op.on_type(RngOp)
    def generate_op(self, op, out, x):
        if op.distribution == 'uniform':
            rstr = "uniform(low={low}, high={high}".format(**op.params)
        elif op.distribution == 'normal':
            rstr = "normal(loc={loc}, scale={scale}".format(**op.params)

        self.append("{out}[()] = np.random.{rstr}, size={out}.shape)", out=out, rstr=rstr)

    @generate_op.on_type(CosOp)
    def generate_op(self, op, out, x):
        self.append("np.cos({}, out={})", x, out)

    @generate_op.on_type(ContiguousOp)
    def generate_op(self, op, out, x):
        self.append("{}[()] = {}", out, x)

    @generate_op.on_type(Divide)
    def generate_op(self, op, out, x, y):
        self.append("np.divide({}, {}, out={})", x, y, out)

    @generate_op.on_type(FloorDivide)
    def generate_op(self, op, out, x, y):
        self.append("np.floor_divide({}, {}, out={})", x, y, out)

    @generate_op.on_type(Mod)
    def generate_op(self, op, out, x, y):
        self.append("np.mod({}, {}, out={})", x, y, out)

    @generate_op.on_type(DotLowDimension)
    def generate_op(self, op, out, x, y):
        self.append("np.dot({}, {}, out={})", x, y, out)

    @generate_op.on_type(Equal)
    def generate_op(self, op, out, x, y):
        self.append("np.equal({}, {}, out={})", x, y, out)

    @generate_op.on_type(ExpOp)
    def generate_op(self, op, out, x):
        self.append("np.exp({}, out={})", x, out)

    @generate_op.on_type(Fill)
    def generate_op(self, op, out, x):
        self.append("{}.fill({})", x, op.scalar)

    @generate_op.on_type(Greater)
    def generate_op(self, op, out, x, y):
        self.append("np.greater({}, {}, out={})", x, y, out)

    @generate_op.on_type(GreaterEqual)
    def generate_op(self, op, out, x, y):
        self.append("np.greater_equal({}, {}, out={})", x, y, out)

    @generate_op.on_type(Less)
    def generate_op(self, op, out, x, y):
        self.append("np.less({}, {}, out={})", x, y, out)

    @generate_op.on_type(LessEqual)
    def generate_op(self, op, out, x, y):
        self.append("np.less_equal({}, {}, out={})", x, y, out)

    @generate_op.on_type(LogOp)
    def generate_op(self, op, out, x):
        self.append("np.log({}, out={})", x, out)

    @generate_op.on_type(Max)
    def generate_op(self, op, out, x):
        self.append("np.max({}, axis={}, out={})", x, self.np_reduction_axis(op), out)

    @generate_op.on_type(Maximum)
    def generate_op(self, op, out, x, y):
        self.append("np.maximum({}, {}, out={})", x, y, out)

    @generate_op.on_type(Min)
    def generate_op(self, op, out, x):
        self.append("np.min({}, axis={}, out={})", x, self.np_reduction_axis(op), out)

    @generate_op.on_type(Minimum)
    def generate_op(self, op, out, x, y):
        self.append("np.minimum({}, {}, out={})", x, y, out)

    @generate_op.on_type(Multiply)
    def generate_op(self, op, out, x, y):
        self.append("np.multiply({}, {}, out={})", x, y, out)

    @generate_op.on_type(NegativeOp)
    def generate_op(self, op, out, x):
        self.append("np.negative({}, out={})", x, out)

    @generate_op.on_type(NotEqual)
    def generate_op(self, op, out, x, y):
        self.append("np.not_equal({}, {}, out={})", x, y, out)

    @generate_op.on_type(OneHotOp)
    def generate_op(self, op, out, x):
        self.append("{o}[:] = np.eye({o}.shape[0])[:, {x}.astype(np.int32)]", x=x, o=out)

    @generate_op.on_type(Power)
    def generate_op(self, op, out, x, y):
        self.append("np.power({}, {}, out={})", x, y, out)

    @generate_op.on_type(PrintOp)
    def generate_op(self, op, out, x):
        if op.prefix is not None:
            self.append("""print({prefix} + ':', {x})
{out}[()] = {x}""", out=out, x=x, prefix=repr(op.prefix))
        else:
            self.append("""print({x})
{out}[()] = {x}""", out=out, x=x)

    @generate_op.on_type(ReciprocalOp)
    def generate_op(self, op, out, x):
        self.append("np.reciprocal({}, out={})", x, out)

    @generate_op.on_type(AssignOp)
    def generate_op(self, op, out, tensor, value):
        self.append("{}.__setitem__((), {})", tensor, value)

    @generate_op.on_type(SetItemOp)
    def generate_op(self, op, out, tensor, value):
        self.append("{}.__setitem__({}, {})", tensor, tuple(op.item), value)

    @generate_op.on_type(SignOp)
    def generate_op(self, op, out, x):
        self.append("np.sign({}, out=out)", x, out)

    @generate_op.on_type(SinOp)
    def generate_op(self, op, out, x):
        self.append("np.sin({}, out={})", x, out)

    @generate_op.on_type(SqrtOp)
    def generate_op(self, op, out, x):
        self.append("np.sqrt({}, out={})", x, out)

    @generate_op.on_type(SquareOp)
    def generate_op(self, op, out, x):
        self.append("np.square({}, out={})", x, out)

    @generate_op.on_type(Subtract)
    def generate_op(self, op, out, x, y):
        self.append("np.subtract({}, {}, out={})", x, y, out)

    @generate_op.on_type(Sum)
    def generate_op(self, op, out, x):
        self.append("np.sum({}, axis={}, out={})", x, self.np_reduction_axis(op), out)

    @generate_op.on_type(Prod)
    def generate_op(self, op, out, x):
        self.append("np.prod({}, axis={}, out={})", x, self.np_reduction_axis(op), out)

    @generate_op.on_type(TanhOp)
    def generate_op(self, op, out, x):
        self.append("np.tanh({}, out={})", x, out)

    @generate_op.on_type(TensorSizeOp)
    def generate_op(self, op, out):
        self.append("{}.fill({})", out, op.reduction_axes.size)

    @generate_op.on_type(CPUQueueSendOp)
    def generate_op(self, op, out, *args):
        send_id = len(self.send_nodes)
        self.send_nodes.append(op)
        self.append("self.queue_send({})", send_id)

    @generate_op.on_type(CPUQueueRecvOp)
    def generate_op(self, op, out, *args):
        recv_id = len(self.recv_nodes)
<<<<<<< HEAD
        self.recv_nodes.append(op)
        self.append("{} = self.recv_from_queue_send({})", out, recv_id)
=======
        self.recv_nodes[recv_id] = op
        self.append("self.update_a_{}(self.recv_from_queue_send({}))",
                    out.tensor_description.name, recv_id)
>>>>>>> a772e46e

    @generate_op.on_type(CPUQueueGatherSendOp)
    def generate_op(self, op, out, *args):
        gather_send_id = len(self.gather_send_nodes)
        self.gather_send_nodes.append(op)
        self.append("self.queue_gather_send({})", gather_send_id)

    @generate_op.on_type(CPUQueueGatherRecvOp)
    def generate_op(self, op, out, *args):
        gather_recv_id = len(self.gather_recv_nodes)
        self.gather_recv_nodes.append(op)
        self.append("{}[:] = self.gather_recv_from_queue_gather_send({})", out, gather_recv_id)

    @generate_op.on_type(CPUQueueScatterSendOp)
    def generate_op(self, op, out, *args):
        scatter_send_id = len(self.scatter_send_nodes)
        self.scatter_send_nodes.append(op)
        self.append("self.queue_scatter_send({})", scatter_send_id)

    @generate_op.on_type(CPUQueueScatterRecvOp)
    def generate_op(self, op, out, *args):
        scatter_recv_id = len(self.scatter_recv_nodes)
        self.scatter_recv_nodes.append(op)
        self.append("{}[:] = self.scatter_recv_from_queue_scatter_send({})", out, scatter_recv_id)


class CPUTransformer(Transformer):
    """
    Transformer for executing graphs on a CPU, backed by numpy.

    Given a list of ops you want to compute the results of, this transformer
    will compile the graph required to compute those results and exposes an
    evaluate method to execute the compiled graph.
    """

    transformer_name = "cpu"
    default_rtol = 1e-05
    default_atol = 1e-08

    def __init__(self, **kwargs):
        super(CPUTransformer, self).__init__(**kwargs)
        self.conv_engine = CPUConvEngine()
        self.init_code = CPUCodeGenerator()
        self.allocate_storage_code = CPUCodeGenerator()
        self.allocate_code = CPUCodeGenerator()
        self.compute_code = CPUCodeGenerator()
        self.code = CPUCodeGenerator()
        self.globals = self.code.globals
        self.n_computations = 0
        self.use_pinned_mem = False
        self.rng_seed = None
        self.graph_passes = [CPUTensorLayout(),
                             SimplePrune(),
                             RequiredTensorShaping(),
                             CPUTensorShaping()]

    def device_buffer_storage(self, bytes, dtype, name):
        """
        Make a DeviceBuffer.

        Arguments:
            bytes: Size of buffer.
            alignment: Alignment of buffer.

        Returns: A DeviceBuffer.
        """
        return CPUDeviceBufferStorage(self, bytes, dtype, name="a_" + name)

    def device_buffer_reference(self):
        """
        Make a DeviceBufferReference.

        Returns: A DeviceBufferReference.
        """
        return CPUDeviceBufferReference(self)

    def start_transform_allocate(self):
        self.code.execute("""import os
import numpy as np
import ctypes as ct
import numpy.ctypeslib as npct
import itertools as itt
from ngraph.op_graph import axes
from ngraph.transformers.cpu.cpuengine import update_conv, fprop_pool, bprop_pool
from ngraph.transformers.cpu.cpuengine import fprop_lut, update_lut
from ngraph.transformers.cpu.cpuengine import Mkldnn
from ngraph.transformers.cpu.cpuengine import ConvComputation
from ngraph.transformers.cpu.hetr import HetrComputation
from ngraph.transformers.cpu.ctc import ctc_cpu
""")

        mkldnn_path = os.getcwd()
        mkldnn_engine_path = os.path.join(mkldnn_path, 'mkldnn_engine.so')
        self.code.execute("mkldnn = Mkldnn('{}')".format(mkldnn_engine_path))
        self.code.execute("mkldnn.open()")

    def transform_allocate_ops(self, all_ops):
        def tensor_description_value(x):
            if isinstance(x, TensorDescription):
                return x.value
            return x

        for op in all_ops:
            out = tensor_description_value(op.tensor_description())
            call_info = (tensor_description_value(_) for _ in op.call_info())
            self.allocate_code.allocate_op(op, out, *call_info)

    def finish_transform_allocate(self):
        pass

    def transform_ordered_ops(self, ordered_ops, name):
        if name is None:
            name = "C_" + str(self.n_computations)
        self.n_computations += 1
        self.compute_code.append("class {}(HetrComputation, ConvComputation):", name)
        with indenting(self.compute_code):
            self.compute_code.append("def __call__(self):")
            code_length = self.compute_code.code_length

            def tensor_description_value(x):
                if isinstance(x, TensorDescription):
                    return x.value
                return x

            with indenting(self.compute_code):
                for op in ordered_ops:
                    out = tensor_description_value(op.tensor_description())
                    call_info = (tensor_description_value(_) for _ in op.call_info())
                    self.compute_code.generate_op(op, out, *call_info)
                if code_length == self.compute_code.code_length:
                    self.compute_code.append("pass")
            self.compute_code.endl()
        self.name = name
        return name

    def finish_transform(self):
        self.code.append(self.init_code.code)
        self.code.endl()
        self.code.endl()

        self.code.append(self.allocate_storage_code.code)
        self.code.endl(2)
        self.code.append(self.allocate_code.code)
        self.code.endl(2)
        self.code.append(self.compute_code.code)
        self.code.endl()

        # with open("code_{}.py".format(self.name), "w") as f:
        #    f.write(self.code.code)
        # print(self.code.code)
        self.globals = self.code.compile()

        for computation in self.computations:
            cls = self.globals[computation.name]
            executor = cls(conv_params=self.compute_code.conv_params,
                           pool_params=self.compute_code.pool_params,
                           conv_slices=self.compute_code.conv_slices,
                           pool_slices=self.compute_code.pool_slices,
                           send_nodes=self.compute_code.send_nodes,
                           recv_nodes=self.compute_code.recv_nodes,
                           scatter_send_nodes=self.compute_code.scatter_send_nodes,
                           scatter_recv_nodes=self.compute_code.scatter_recv_nodes,
                           gather_send_nodes=self.compute_code.gather_send_nodes,
                           gather_recv_nodes=self.compute_code.gather_recv_nodes)
            computation.executor = executor

    def allocate_storage(self):
        pass

    def close(self):
        if self.code is not None:
            try:
                if self.code.globals.get('mkldnn', None) is not None:
                    self.code.execute('mkldnn.close()')
            except TypeError:
                pass
        self.code = None

    def consume(self, buf_index, hostlist, devlist):
        '''
        This is currently used for Aeon dataloading -- need to set things up to do actual
        device buffer allocation
        '''
        assert 0 <= buf_index < 2, 'Can only double buffer'
        hb = np.rollaxis(hostlist[buf_index], 0, hostlist[buf_index].ndim)
        if devlist[buf_index] is None:
            devlist[buf_index] = np.empty_like(hb)
        devlist[buf_index][:] = hb


set_transformer_factory(
    make_transformer_factory(CPUTransformer.transformer_name))<|MERGE_RESOLUTION|>--- conflicted
+++ resolved
@@ -571,14 +571,9 @@
     @generate_op.on_type(CPUQueueRecvOp)
     def generate_op(self, op, out, *args):
         recv_id = len(self.recv_nodes)
-<<<<<<< HEAD
-        self.recv_nodes.append(op)
-        self.append("{} = self.recv_from_queue_send({})", out, recv_id)
-=======
         self.recv_nodes[recv_id] = op
-        self.append("self.update_a_{}(self.recv_from_queue_send({}))",
+        self.append("update_a_{}(self.recv_from_queue_send({}))",
                     out.tensor_description.name, recv_id)
->>>>>>> a772e46e
 
     @generate_op.on_type(CPUQueueGatherSendOp)
     def generate_op(self, op, out, *args):
@@ -665,8 +660,8 @@
 from ngraph.transformers.cpu.cpuengine import update_conv, fprop_pool, bprop_pool
 from ngraph.transformers.cpu.cpuengine import fprop_lut, update_lut
 from ngraph.transformers.cpu.cpuengine import Mkldnn
-from ngraph.transformers.cpu.cpuengine import ConvComputation
-from ngraph.transformers.cpu.hetr import HetrComputation
+from ngraph.transformers.cpu.cpuengine import ConvLocals
+from ngraph.transformers.cpu.hetr import HetrLocals
 from ngraph.transformers.cpu.ctc import ctc_cpu
 """)
 
@@ -693,7 +688,7 @@
         if name is None:
             name = "C_" + str(self.n_computations)
         self.n_computations += 1
-        self.compute_code.append("class {}(HetrComputation, ConvComputation):", name)
+        self.compute_code.append("class {}(HetrLocals, ConvLocals):", name)
         with indenting(self.compute_code):
             self.compute_code.append("def __call__(self):")
             code_length = self.compute_code.code_length
