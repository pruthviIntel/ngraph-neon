# ----------------------------------------------------------------------------
# Copyright 2016 Nervana Systems Inc.
# Licensed under the Apache License, Version 2.0 (the "License");
# you may not use this file except in compliance with the License.
# You may obtain a copy of the License at
#
#      http://www.apache.org/licenses/LICENSE-2.0
#
# Unless required by applicable law or agreed to in writing, software
# distributed under the License is distributed on an "AS IS" BASIS,
# WITHOUT WARRANTIES OR CONDITIONS OF ANY KIND, either express or implied.
# See the License for the specific language governing permissions and
# limitations under the License.
# ----------------------------------------------------------------------------
from ngraph.transformers.passes.passes import GraphBuildingPass
from ngraph.factory.comm_nodes import calculate_new_axes
from ngraph.factory.comm_node_factory import get_node_type, CommNodePair
from ngraph.op_graph.op_graph import Op, TensorValueOp
from ngraph.util.hetr_utils import clone
from ngraph.util.ordered import OrderedSet
import collections
import socket


class DeviceAssignPass(GraphBuildingPass):

    def __init__(self, hetr, default_device, default_device_id):
        super(DeviceAssignPass, self).__init__()
        self.hetr = hetr
        self.default_device = default_device
        self.default_device_id = default_device_id

    def visit(self, op):
        device = op.metadata.setdefault('device', self.default_device)
        device_id = op.metadata.setdefault('device_id', self.default_device_id)
        transformer = "{}{}".format(device, device_id)
        host_transformer = (socket.gethostname(), device_id)
        op.metadata['host_transformer'] = host_transformer
        if isinstance(op.metadata['device_id'], (list, tuple)):
            op.metadata['transformer'] = op.metadata['device'] + op.metadata['device_id'][0]
            for id in op.metadata['device_id']:
                transformer = op.metadata['device'] + str(id)
                self.hetr.register_transformer(transformer)
        else:
            op.metadata['transformer'] = transformer
            self.hetr.register_transformer(transformer)

        if isinstance(op, TensorValueOp):
            op.states_read[0].metadata.update(op.metadata)


class CommunicationPass(GraphBuildingPass):

    def __init__(self, send_nodes):
        super(CommunicationPass, self).__init__()
        self.send_nodes = send_nodes

    def visit(self, op):
        args = list()
        for arg in op.args:
            node_type = get_node_type(from_node=arg, to_node=op)
            if node_type:
                pair = CommNodePair(from_node=arg, to_node=op, node_type=node_type)
                send_node, recv_node = pair.get_nodes()
                self.send_nodes.add(send_node)
                args.append(recv_node)
            else:
                args.append(arg)

        op._Op__args = tuple(args)

    def do_pass(self, ops, transformer):
        super(CommunicationPass, self).do_pass(ops, transformer)
        ops.update(self.send_nodes)


class DistributedPass(GraphBuildingPass):

    def __init__(self, send_nodes):
        super(DistributedPass, self).__init__()
        self.send_nodes = send_nodes
        self.num_devices = 0

    def clone_nodes(self, nodes, device_id, device_idx, new_axes):
        # TODO (wenzhe)implement with serde (serialization)
        subgraph = list()
        elem = 0

        # First find AddOp and then clone its args. This is needed to
        # make sure AddOp has the correct arguments at init/clone time.
        # TODO this might be needed for other ops as well.
        visit = nodes
        add_op_list = list()
        for v in visit:
            if v.__class__.__name__ is 'AddOp':
                add_op_list.append(visit.index(v))

        while visit:
            if len(add_op_list):
                for i in add_op_list:
                    v = visit[i]
                    for arg in v.args:
                        new_node = clone(node=arg, new_axes=new_axes, device_id=device_id,
                                         device_idx=device_idx)
                        subgraph.append(new_node)
                        visit.remove(arg)
                        elem = elem + 1
                    new_node = clone(node=v, new_axes=new_axes, device_id=device_id,
                                     arg1=subgraph[elem - 1], arg2=subgraph[elem - 2])
                    subgraph.append(new_node)
                    visit.remove(v)
                    add_op_list.pop(0)
            else:
                node = visit.pop()
                subgraph.append(clone(node=node, new_axes=new_axes, device_id=device_id,
                                      device_idx=device_idx, send_nodes=self.send_nodes,
                                      arg1=subgraph[-1]))
                elem = elem + 1

        return subgraph

    def do_pass(self, ops, transformer):

        ops = OrderedSet(op.forwarded for op in ops)

        for op in reversed(Op.ordered_ops(ops)):
<<<<<<< HEAD
            if op.metadata.get('marker') == 'gather':
                self.parallel_axes = op.metadata['parallel']

                new_axes = calculate_new_axes(
                    op.send_node().axes, self.parallel_axes, len(op.from_id), False)

                nodes_to_clone = Op.ordered_ops([op.send_node()])
                map(lambda x: setattr(x, '_TensorOp__axes', new_axes), nodes_to_clone)

                # clone nodes for other device_id
                for i, id in enumerate(op.from_id[1:], start=1):
                    # compute the axes for last device
                    if i == (len(op.from_id) - 1):
                        new_axes = calculate_new_axes(
                            op.axes, self.parallel_axes, len(op.from_id), True)

                    # print('device_id={}, device_idx={}'.format(id, i))
                    # print('nodes to clone: {}\n'.format(nodes_to_clone))
                    cloned_nodes = self.clone_nodes(nodes=nodes_to_clone, device_id=id,
                                                    device_idx=i, new_axes=new_axes)
                    # print('cloned nodes: {}\n'.format(cloned_nodes))


class ChildTransformerPass(GraphBuildingPass):

    def __init__(self, transformer_list):
        super(ChildTransformerPass, self).__init__()

        self.transformer_list = transformer_list

    def visit(self, op):
        if 'device_id' not in op.metadata:
            return
        if isinstance(op.metadata['device_id'], (list, tuple)):
            op.metadata['transformer'] = op.metadata['device'] + op.metadata['device_id'][0]
            for i in range(len(op.metadata['device_id'])):
                transformer = op.metadata['device'] + op.metadata['device_id'][i]
                if transformer not in self.transformer_list:
                    self.transformer_list.append(transformer)
        else:
            transformer = op.metadata['device'] + str(op.metadata['device_id'])
            op.metadata['transformer'] = transformer
            if transformer not in self.transformer_list:
                self.transformer_list.append(transformer)
=======
            args = list()
            for arg in op.args:
                if 'marker' in arg.metadata:
                    if 'gather' is arg.metadata['marker']:
                        self.parallel_axis = arg.metadata['parallel']
                        set_new_axes(arg.send_node(), len(arg.from_id))

                        for d in range(1, len(arg.from_id)):
                            if d == (len(arg.from_id) - 1):
                                self.new_axes = calculate_new_axes(arg.axes, self.parallel_axis,
                                                                   len(arg.from_id), True)

                            nodes = self.do_traversal(arg.send_node())
                            self.clone_nodes(nodes=nodes, device_id=arg.from_id[d],
                                             device_idx=d, new_axes=self.new_axes)

                args.append(arg)

            if isinstance(op.args, tuple):
                op._Op__args = tuple(args)
            else:
                op.args(args)
>>>>>>> bed987c7
<|MERGE_RESOLUTION|>--- conflicted
+++ resolved
@@ -124,7 +124,6 @@
         ops = OrderedSet(op.forwarded for op in ops)
 
         for op in reversed(Op.ordered_ops(ops)):
-<<<<<<< HEAD
             if op.metadata.get('marker') == 'gather':
                 self.parallel_axes = op.metadata['parallel']
 
@@ -145,51 +144,4 @@
                     # print('nodes to clone: {}\n'.format(nodes_to_clone))
                     cloned_nodes = self.clone_nodes(nodes=nodes_to_clone, device_id=id,
                                                     device_idx=i, new_axes=new_axes)
-                    # print('cloned nodes: {}\n'.format(cloned_nodes))
-
-
-class ChildTransformerPass(GraphBuildingPass):
-
-    def __init__(self, transformer_list):
-        super(ChildTransformerPass, self).__init__()
-
-        self.transformer_list = transformer_list
-
-    def visit(self, op):
-        if 'device_id' not in op.metadata:
-            return
-        if isinstance(op.metadata['device_id'], (list, tuple)):
-            op.metadata['transformer'] = op.metadata['device'] + op.metadata['device_id'][0]
-            for i in range(len(op.metadata['device_id'])):
-                transformer = op.metadata['device'] + op.metadata['device_id'][i]
-                if transformer not in self.transformer_list:
-                    self.transformer_list.append(transformer)
-        else:
-            transformer = op.metadata['device'] + str(op.metadata['device_id'])
-            op.metadata['transformer'] = transformer
-            if transformer not in self.transformer_list:
-                self.transformer_list.append(transformer)
-=======
-            args = list()
-            for arg in op.args:
-                if 'marker' in arg.metadata:
-                    if 'gather' is arg.metadata['marker']:
-                        self.parallel_axis = arg.metadata['parallel']
-                        set_new_axes(arg.send_node(), len(arg.from_id))
-
-                        for d in range(1, len(arg.from_id)):
-                            if d == (len(arg.from_id) - 1):
-                                self.new_axes = calculate_new_axes(arg.axes, self.parallel_axis,
-                                                                   len(arg.from_id), True)
-
-                            nodes = self.do_traversal(arg.send_node())
-                            self.clone_nodes(nodes=nodes, device_id=arg.from_id[d],
-                                             device_idx=d, new_axes=self.new_axes)
-
-                args.append(arg)
-
-            if isinstance(op.args, tuple):
-                op._Op__args = tuple(args)
-            else:
-                op.args(args)
->>>>>>> bed987c7
+                    # print('cloned nodes: {}\n'.format(cloned_nodes))