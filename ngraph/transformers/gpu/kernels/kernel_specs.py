--- conflicted
+++ resolved
@@ -1021,11 +1021,7 @@
     if kernel_name[0] == "f":
         sig += "Qf"  # stats pointer and scale float.
 
-<<<<<<< HEAD
-    if flex_verbose: print "kernel_specs_flex: get_kernel:", kernel_name, "with sig", sig
-=======
-    print "\nkernel_specs: get_kernel:", kernel_name, "with sig", sig
->>>>>>> e668a92f
+    if flex_verbose: print "\nkernel_specs: get_kernel:", kernel_name, "with sig", sig
 
     module = drv.module_from_file(os.path.join(cubin_dir, kernel_name + ".cubin"))
     func   = module.get_function(kernel_name)
