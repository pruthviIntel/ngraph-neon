--- conflicted
+++ resolved
@@ -40,7 +40,6 @@
     return dtype
 
 
-<<<<<<< HEAD
 def output_dim(X, S, padding, strides, pooling=False):
         """
         Compute along 1 dimension, with these sizes, what will be the output dimension.
@@ -67,7 +66,8 @@
     else:
         rr = filter.axes.role_axes(role).lengths[0]
     return Axis(length=output_dim(hh, rr, padding, stride), name=role[0].upper())
-=======
+
+
 def make_axis_role(name=None, docstring=None):
     """
     Returns a new AxisRole.
@@ -137,7 +137,6 @@
 
     def __init__(self, **kwargs):
         super(AxisRole, self).__init__(**kwargs)
->>>>>>> 6c09e1ad
 
 
 class Axis(with_metaclass(ABCMeta, NameableValue)):
@@ -177,10 +176,14 @@
                  **kwargs):
         super(Axis, self).__init__(**kwargs)
         self.__length = length
-<<<<<<< HEAD
-        self.batch = batch
-        self.recurrent = recurrent
-        self.match_on_length = match_on_length
+        self.__is_batch = batch
+        self.__is_recurrent = recurrent
+        self.__match_on_length = match_on_length
+        self.__duals = WeakValueDictionary()
+        self.__roles = set()
+        if roles is not None:
+            self.roles.update(roles)
+
         short_name = self.name.split('_')[0]
         if short_name in ('H', 'R', 'P'):
             self.spatial_role = 'height'
@@ -192,17 +195,6 @@
             self.spatial_role = 'channel'
         else:
             self.spatial_role = None
-
-        self.duals = WeakValueDictionary()
-=======
-        self.__is_batch = batch
-        self.__is_recurrent = recurrent
-        self.__match_on_length = match_on_length
-        self.__duals = WeakValueDictionary()
-        self.__roles = set()
-        if roles is not None:
-            self.roles.update(roles)
->>>>>>> 6c09e1ad
 
     @property
     def is_batch(self):
